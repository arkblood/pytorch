--- conflicted
+++ resolved
@@ -3,22 +3,12 @@
 import unittest
 
 import torch
-<<<<<<< HEAD
-import itertools
-import unittest
-
-from torch.testing._internal.common_utils import TestCase, run_tests, load_tests, \
-    TEST_NUMPY, numpy_dtype
-=======
 
 from torch.testing._internal.common_utils import (TestCase, run_tests, load_tests,
-                                                  TEST_NUMPY, numpy_to_torch_dtype_dict)
->>>>>>> 9cac2b83
+                                                  TEST_NUMPY, numpy_to_torch_dtype_dict,
+                                                  torch_to_numpy_dtype_dict)
 from torch.testing._internal.common_device_type import (instantiate_device_type_tests, onlyOnCPUAndCUDA,
                                                         dtypes, onlyCPU)
-
-if TEST_NUMPY:
-    import numpy as np
 
 if TEST_NUMPY:
     import numpy as np
@@ -693,7 +683,6 @@
             torch.addcdiv(a, b, b, out=o)
 
     @unittest.skipIf(not TEST_NUMPY, "NumPy not found")
-<<<<<<< HEAD
     @dtypes(torch.complex64, torch.complex128)
     def test_abs_complex_to_float(self, device, dtype):
         # Constructs random complex values
@@ -704,7 +693,7 @@
                 random_vals.append(complex(random() * multiplier, random() * multiplier))
 
         for vals in (random_vals, []):
-            a = np.array(vals, dtype=numpy_dtype(dtype))
+            a = np.array(vals, dtype=torch_to_numpy_dtype_dict[dtype])
             t = torch.tensor(vals, device=device, dtype=dtype)
 
             # Tests abs
@@ -746,7 +735,8 @@
             np.abs(a, out=a)
             t.abs_()
             self.assertEqual(torch.from_numpy(a), t.cpu())
-=======
+
+    @unittest.skipIf(not TEST_NUMPY, "NumPy not found")
     @float_double_default_dtype
     @onlyCPU
     def test_numpy_array_binary_ufunc_promotion(self, device):
@@ -834,7 +824,6 @@
                                                               np_first,
                                                               torch.get_default_dtype())
                         self.fail(msg)
->>>>>>> 9cac2b83
 
 
 instantiate_device_type_tests(TestTypePromotion, globals())
