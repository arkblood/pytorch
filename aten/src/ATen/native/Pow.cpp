#include <ATen/native/Pow.h>

#include <ATen/ATen.h>
#include <ATen/Dispatch.h>
#include <ATen/native/TensorIterator.h>
#include <ATen/ScalarOps.h>

namespace at { namespace native {

DEFINE_DISPATCH(pow_tensor_tensor_stub);
DEFINE_DISPATCH(pow_tensor_scalar_stub);

Tensor& pow_out(Tensor& result, const Tensor& base, const Tensor& exp) {
  auto iter = TensorIterator::binary_op(result, base, exp,
                                        /*check_mem_overlap=*/true);
  pow_tensor_tensor_stub(iter.device_type(), iter);
  return result;
}

Tensor& pow_out(Tensor& result, const Tensor& base, Scalar exp) {
  // Numpy compatibility check:
  TORCH_CHECK(!(isIntegralType(base.scalar_type(), true) &&
              exp.isIntegral(true) && exp.toLong() < 0),
              "Integers to negative integer powers are not allowed.");
  // Avoid runtime error when typecasting
  if (!exp.isComplex() && (exp.toDouble() == 0.0)) {
    result.resize_as_(base).fill_(1);
  } else if (!exp.isComplex() && (exp.toDouble() == 1.0)) {
    result.resize_as_(base).copy_(base);
  } else {
    auto common_dtype = at::result_type(base, exp);
    auto iter = TensorIterator::unary_op(result, base.to(common_dtype),
                                         /*check_mem_overlap=*/true);
    pow_tensor_scalar_stub(iter.device_type(), iter, exp);
  }
  return result;
}

Tensor& pow_out(Tensor& result, Scalar base, const Tensor& exp) {
  if (base.toDouble() == 1.0) {
    result.resize_as_(exp).fill_(1);
  } else {
    native::pow_out(result, c10::scalar_to_tensor(base, exp.device()), exp);
  }
  return result;
}

Tensor& pow_(Tensor& base, const Tensor& other) {
  return native::pow_out(base, base, other);
}

Tensor& pow_(Tensor& base, Scalar alpha) {
  return native::pow_out(base, base, alpha);
}

Tensor pow(const Tensor& base, const Tensor& exp) {
<<<<<<< HEAD
  auto dtype = at::result_type(base, exp);
=======
  // If the exponent is complex, the result needs to be complex
  // we can't rely on result_type because it will break current
  // handling
  // TODO: change it to use type promotion after #37098 is merged
  ScalarType dtype = (exp.is_complex() ? exp.scalar_type() : base.scalar_type());
>>>>>>> dc918162
  Tensor result = at::empty({0}, base.options().dtype(dtype));
  return native::pow_out(result, base, exp);
}

Tensor pow(const Tensor& base, Scalar exp) {
<<<<<<< HEAD
  auto dtype = at::result_type(base, exp);
  Tensor result = at::empty_like(base, base.options().dtype(dtype), MemoryFormat::Preserve);
=======
  // If the exponent is complex, the result needs to be complex
  // we can't rely on result_type because it will break current
  // handling for other datatypes
  // TODO: change it to use type promotion after #37098 is merged
  ScalarType dtype = (exp.isComplex() ? exp.type() : base.scalar_type());
  Tensor result = at::empty({0}, base.options().dtype(dtype));
  if (exp.isComplex()) {
    // The type checking logic in unary_op TensorIterator does not allow
    // a float tensor to output to a complex tensor, but binary ops allow it
    // so we create a tensor for the exponent to avoid using this iterator until its fixed
    return native::pow_out(result, base, c10::scalar_to_tensor(exp, base.device()));
  }
>>>>>>> dc918162
  return native::pow_out(result, base, exp);
}

Tensor pow(Scalar base, const Tensor& exp) {
  auto dtype = at::result_type(base, exp);
  Tensor result = at::empty_like(exp, exp.options().dtype(dtype), MemoryFormat::Preserve);
  return native::pow_out(result, base, exp);
}

} // namespace native

} // namespace at<|MERGE_RESOLUTION|>--- conflicted
+++ resolved
@@ -54,37 +54,14 @@
 }
 
 Tensor pow(const Tensor& base, const Tensor& exp) {
-<<<<<<< HEAD
   auto dtype = at::result_type(base, exp);
-=======
-  // If the exponent is complex, the result needs to be complex
-  // we can't rely on result_type because it will break current
-  // handling
-  // TODO: change it to use type promotion after #37098 is merged
-  ScalarType dtype = (exp.is_complex() ? exp.scalar_type() : base.scalar_type());
->>>>>>> dc918162
   Tensor result = at::empty({0}, base.options().dtype(dtype));
   return native::pow_out(result, base, exp);
 }
 
 Tensor pow(const Tensor& base, Scalar exp) {
-<<<<<<< HEAD
   auto dtype = at::result_type(base, exp);
   Tensor result = at::empty_like(base, base.options().dtype(dtype), MemoryFormat::Preserve);
-=======
-  // If the exponent is complex, the result needs to be complex
-  // we can't rely on result_type because it will break current
-  // handling for other datatypes
-  // TODO: change it to use type promotion after #37098 is merged
-  ScalarType dtype = (exp.isComplex() ? exp.type() : base.scalar_type());
-  Tensor result = at::empty({0}, base.options().dtype(dtype));
-  if (exp.isComplex()) {
-    // The type checking logic in unary_op TensorIterator does not allow
-    // a float tensor to output to a complex tensor, but binary ops allow it
-    // so we create a tensor for the exponent to avoid using this iterator until its fixed
-    return native::pow_out(result, base, c10::scalar_to_tensor(exp, base.device()));
-  }
->>>>>>> dc918162
   return native::pow_out(result, base, exp);
 }
 
