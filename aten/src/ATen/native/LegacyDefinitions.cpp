#include <ATen/ATen.h>
#include <ATen/NativeFunctions.h>
#include <ATen/LegacyTHFunctionsCPU.h>

#include <ATen/native/mkldnn/TensorShape.h>

namespace at { namespace native {

// Methods

void* data_ptr(const Tensor & self) {
  return self.unsafeGetTensorImpl()->data();
}

Tensor & masked_fill__cpu(Tensor& self, const Tensor & mask, Scalar value) {
  // As we dispatch on self and TH is type-checked, we need different definitions.
  // This can be fixed by moving to ATen.
  if (mask.dtype() == at::ScalarType::Byte) {
    return legacy::cpu::_th_masked_fill_(self, mask, value);
  } else {
    return legacy::cpu::_th_masked_fill_bool_(self, mask, value);
  }
}

Tensor & masked_fill__cpu(Tensor& self, const Tensor & mask, const Tensor & value) {
  // As we dispatch on self and TH is type-checked, we need different definitions.
  // This can be fixed by moving to ATen.
  if (mask.dtype() == at::ScalarType::Byte) {
    return legacy::cpu::_th_masked_fill_(self, mask, value);
  } else {
    return legacy::cpu::_th_masked_fill_bool_(self, mask, value);
  }
}

Tensor & masked_scatter__cpu(Tensor& self, const Tensor & mask, const Tensor & source) {
  // As we dispatch on self and TH is type-checked, we need different definitions.
  // This can be fixed by moving to ATen.
  if (mask.dtype() == at::ScalarType::Byte) {
    return legacy::cpu::_th_masked_scatter_(self, mask, source);
  } else {
    return legacy::cpu::_th_masked_scatter_bool_(self, mask, source);
  }
<<<<<<< HEAD
  return at::legacy::th::_th_view(self, size);
}

Tensor & put_(Tensor& self, const Tensor & index, const Tensor & source, bool accumulate) {
  return at::legacy::th::_th_put_(self, index, source, accumulate);
}

Tensor & index_add_(Tensor& self, int64_t dim, const Tensor & index, const Tensor & source) {
  return at::legacy::th::_th_index_add_(self, dim, index, source);
}

Tensor & index_fill_(Tensor& self, int64_t dim, const Tensor & index, Scalar value) {
  return at::legacy::th::_th_index_fill_(self, dim, index, value);
}

Tensor & index_fill_(Tensor& self, int64_t dim, const Tensor & index, const Tensor & value) {
  return at::legacy::th::_th_index_fill_(self, dim, index, value);
}

Tensor & scatter_(Tensor& self, int64_t dim, const Tensor & index, const Tensor & src) {
  return at::legacy::th::_th_scatter_(self, dim, index, src);
}

Tensor & scatter_(Tensor& self, int64_t dim, const Tensor & index, Scalar value) {
  return at::legacy::th::_th_scatter_(self, dim, index, value);
}

Tensor & scatter_add_(Tensor& self, int64_t dim, const Tensor & index, const Tensor & src) {
  return at::legacy::th::_th_scatter_add_(self, dim, index, src);
}

Tensor & lt_(Tensor& self, Scalar other) {
  return at::legacy::th::_th_lt_(self, other);
}

Tensor & lt_(Tensor& self, const Tensor & other) {
  return at::legacy::th::_th_lt_(self, other);
}

Tensor & gt_(Tensor& self, Scalar other) {
  return at::legacy::th::_th_gt_(self, other);
}

Tensor & gt_(Tensor& self, const Tensor & other) {
  return at::legacy::th::_th_gt_(self, other);
}

Tensor & le_(Tensor& self, Scalar other) {
  return at::legacy::th::_th_le_(self, other);
}

Tensor & le_(Tensor& self, const Tensor & other) {
  return at::legacy::th::_th_le_(self, other);
}

Tensor & ge_(Tensor& self, Scalar other) {
  return at::legacy::th::_th_ge_(self, other);
}

Tensor & ge_(Tensor& self, const Tensor & other) {
  return at::legacy::th::_th_ge_(self, other);
}

Tensor & eq_(Tensor& self, Scalar other) {
  return at::legacy::th::_th_eq_(self, other);
}

Tensor & eq_(Tensor& self, const Tensor & other) {
  return at::legacy::th::_th_eq_(self, other);
}

Tensor & ne_(Tensor& self, Scalar other) {
  return at::legacy::th::_th_ne_(self, other);
}

Tensor & ne_(Tensor& self, const Tensor & other) {
  return at::legacy::th::_th_ne_(self, other);
}

Tensor & lgamma_(Tensor& self) {
  return at::legacy::th::_th_lgamma_(self);
}

Tensor & atan2_(Tensor& self, const Tensor & other) {
  return at::legacy::th::_th_atan2_(self, other);
}

Tensor & digamma_(Tensor& self) {
  return at::legacy::th::_th_digamma_(self);
}

Tensor & polygamma_(Tensor& self, int64_t n) {
  return at::legacy::th::_th_polygamma_(self, n);
}

Tensor & erfinv_(Tensor& self) {
  return at::legacy::th::_th_erfinv_(self);
}

Tensor & renorm_(Tensor& self, Scalar p, int64_t dim, Scalar maxnorm) {
  return at::legacy::th::_th_renorm_(self, p, dim, maxnorm);
}

Tensor & pow_(Tensor& self, Scalar exponent) {
  return at::legacy::th::_th_pow_(self, exponent);
}

Tensor & pow_(Tensor& self, const Tensor & exponent) {
  return at::legacy::th::_th_pow_(self, exponent);
}

Tensor & sign_(Tensor& self) {
  return at::legacy::th::_th_sign_(self);
}

Tensor & fmod_(Tensor& self, Scalar other) {
  return at::legacy::th::_th_fmod_(self, other);
}

Tensor & fmod_(Tensor& self, const Tensor & other) {
  return at::legacy::th::_th_fmod_(self, other);
}

Tensor & remainder_(Tensor& self, Scalar other) {
  return at::legacy::th::_th_remainder_(self, other);
}

Tensor & remainder_(Tensor& self, const Tensor & other) {
  return at::legacy::th::_th_remainder_(self, other);
}

Tensor & addbmm_(Tensor& self, const Tensor & batch1, const Tensor & batch2, Scalar beta, Scalar alpha) {
  return at::legacy::th::_th_addbmm_(self, batch1, batch2, beta, alpha);
}

Tensor & addbmm_out(Tensor & result, const Tensor & self, const Tensor & batch1, const Tensor & batch2, Scalar beta, Scalar alpha) {
  return at::legacy::th::_th_addbmm_out(result, self, batch1, batch2, beta, alpha);
}

Tensor addbmm(const Tensor & self, const Tensor & batch1, const Tensor & batch2, Scalar beta, Scalar alpha) {
  return at::legacy::th::_th_addbmm(self, batch1, batch2, beta, alpha);
}

Tensor & addcmul_(Tensor& self, const Tensor & tensor1, const Tensor & tensor2, Scalar value) {
  return at::legacy::th::_th_addcmul_(self, tensor1, tensor2, value);
}

Tensor & addcdiv_(Tensor& self, const Tensor & tensor1, const Tensor & tensor2, Scalar value) {
  return at::legacy::th::_th_addcdiv_(self, tensor1, tensor2, value);
}

Tensor & clamped_random_cpu_(Tensor& self, int64_t from, int64_t to, Generator * generator) {
  return at::legacy::th::_th_random_(self, from, to, generator);
}

Tensor & capped_random_cpu_(Tensor& self, int64_t to, Generator * generator) {
  return at::legacy::th::_th_random_(self, to, generator);
}

Tensor & random_cpu_(Tensor& self, Generator * generator) {
  return at::legacy::th::_th_random_(self, generator);
}

Tensor & uniform_cpu_(Tensor& self, double from, double to, Generator * generator) {
  return at::legacy::th::_th_uniform_(self, from, to, generator);
}

Tensor & normal_cpu_(Tensor& self, double mean, double std, Generator * generator) {
  return at::legacy::th::_th_normal_(self, mean, std, generator);
}

Tensor & cauchy_cpu_(Tensor& self, double median, double sigma, Generator * generator) {
  return at::legacy::th::_th_cauchy_(self, median, sigma, generator);
}

Tensor & log_normal_cpu_(Tensor& self, double mean, double std, Generator * generator) {
  return at::legacy::th::_th_log_normal_(self, mean, std, generator);
}

Tensor & exponential_cpu_(Tensor& self, double lambd, Generator * generator) {
  return at::legacy::th::_th_exponential_(self, lambd, generator);
}

Tensor & geometric_cpu_(Tensor& self, double p, Generator * generator) {
  return at::legacy::th::_th_geometric_(self, p, generator);
}

// Functions

Tensor & diag_out(Tensor & result, const Tensor & self, int64_t diagonal) {
  return at::legacy::th::_th_diag_out(result, self, diagonal);
}

Tensor diag(const Tensor & self, int64_t diagonal) {
  return at::legacy::th::_th_diag(self, diagonal);
}

Tensor trace(const Tensor & self) {
  return at::legacy::th::_th_trace(self);
}

Tensor & ne_out(Tensor & result, const Tensor & self, Scalar other) {
  return at::legacy::th::_th_ne_out(result, self, other);
}

Tensor ne(const Tensor & self, Scalar other) {
  return at::legacy::th::_th_ne(self, other);
}

Tensor & ne_out(Tensor & result, const Tensor & self, const Tensor & other) {
  return at::legacy::th::_th_ne_out(result, self, other);
}

Tensor ne(const Tensor & self, const Tensor & other) {
  return at::legacy::th::_th_ne(self, other);
}

Tensor & eq_out(Tensor & result, const Tensor & self, Scalar other) {
  return at::legacy::th::_th_eq_out(result, self, other);
}

Tensor eq(const Tensor & self, Scalar other) {
  return at::legacy::th::_th_eq(self, other);
}

Tensor & eq_out(Tensor & result, const Tensor & self, const Tensor & other) {
  return at::legacy::th::_th_eq_out(result, self, other);
}

Tensor eq(const Tensor & self, const Tensor & other) {
  return at::legacy::th::_th_eq(self, other);
}

Tensor & ge_out(Tensor & result, const Tensor & self, Scalar other) {
  return at::legacy::th::_th_ge_out(result, self, other);
}

Tensor ge(const Tensor & self, Scalar other) {
  return at::legacy::th::_th_ge(self, other);
}

Tensor & ge_out(Tensor & result, const Tensor & self, const Tensor & other) {
  return at::legacy::th::_th_ge_out(result, self, other);
=======
>>>>>>> a180bc3f
}

Tensor masked_select_cpu(const Tensor & self, const Tensor & mask) {
  if (mask.dtype() == at::ScalarType::Byte) {
    return legacy::cpu::_th_masked_select(self, mask);
  } else {
    return legacy::cpu::_th_masked_select_bool(self, mask);
  }
}

Tensor argsort(const Tensor & self, int64_t dim, bool descending) {
  return std::get<1>(at::sort(self, dim, descending));
}

Tensor & gather_out_cpu(Tensor & result, const Tensor & self, int64_t dim, const Tensor & index, bool sparse_grad) {
  return legacy::cpu::_th_gather_out(result, self, dim, index);
}

Tensor gather_cpu(const Tensor & self, int64_t dim, const Tensor & index, bool sparse_grad) {
  return legacy::cpu::_th_gather(self, dim, index);
}

}} // namespace at::native<|MERGE_RESOLUTION|>--- conflicted
+++ resolved
@@ -40,252 +40,6 @@
   } else {
     return legacy::cpu::_th_masked_scatter_bool_(self, mask, source);
   }
-<<<<<<< HEAD
-  return at::legacy::th::_th_view(self, size);
-}
-
-Tensor & put_(Tensor& self, const Tensor & index, const Tensor & source, bool accumulate) {
-  return at::legacy::th::_th_put_(self, index, source, accumulate);
-}
-
-Tensor & index_add_(Tensor& self, int64_t dim, const Tensor & index, const Tensor & source) {
-  return at::legacy::th::_th_index_add_(self, dim, index, source);
-}
-
-Tensor & index_fill_(Tensor& self, int64_t dim, const Tensor & index, Scalar value) {
-  return at::legacy::th::_th_index_fill_(self, dim, index, value);
-}
-
-Tensor & index_fill_(Tensor& self, int64_t dim, const Tensor & index, const Tensor & value) {
-  return at::legacy::th::_th_index_fill_(self, dim, index, value);
-}
-
-Tensor & scatter_(Tensor& self, int64_t dim, const Tensor & index, const Tensor & src) {
-  return at::legacy::th::_th_scatter_(self, dim, index, src);
-}
-
-Tensor & scatter_(Tensor& self, int64_t dim, const Tensor & index, Scalar value) {
-  return at::legacy::th::_th_scatter_(self, dim, index, value);
-}
-
-Tensor & scatter_add_(Tensor& self, int64_t dim, const Tensor & index, const Tensor & src) {
-  return at::legacy::th::_th_scatter_add_(self, dim, index, src);
-}
-
-Tensor & lt_(Tensor& self, Scalar other) {
-  return at::legacy::th::_th_lt_(self, other);
-}
-
-Tensor & lt_(Tensor& self, const Tensor & other) {
-  return at::legacy::th::_th_lt_(self, other);
-}
-
-Tensor & gt_(Tensor& self, Scalar other) {
-  return at::legacy::th::_th_gt_(self, other);
-}
-
-Tensor & gt_(Tensor& self, const Tensor & other) {
-  return at::legacy::th::_th_gt_(self, other);
-}
-
-Tensor & le_(Tensor& self, Scalar other) {
-  return at::legacy::th::_th_le_(self, other);
-}
-
-Tensor & le_(Tensor& self, const Tensor & other) {
-  return at::legacy::th::_th_le_(self, other);
-}
-
-Tensor & ge_(Tensor& self, Scalar other) {
-  return at::legacy::th::_th_ge_(self, other);
-}
-
-Tensor & ge_(Tensor& self, const Tensor & other) {
-  return at::legacy::th::_th_ge_(self, other);
-}
-
-Tensor & eq_(Tensor& self, Scalar other) {
-  return at::legacy::th::_th_eq_(self, other);
-}
-
-Tensor & eq_(Tensor& self, const Tensor & other) {
-  return at::legacy::th::_th_eq_(self, other);
-}
-
-Tensor & ne_(Tensor& self, Scalar other) {
-  return at::legacy::th::_th_ne_(self, other);
-}
-
-Tensor & ne_(Tensor& self, const Tensor & other) {
-  return at::legacy::th::_th_ne_(self, other);
-}
-
-Tensor & lgamma_(Tensor& self) {
-  return at::legacy::th::_th_lgamma_(self);
-}
-
-Tensor & atan2_(Tensor& self, const Tensor & other) {
-  return at::legacy::th::_th_atan2_(self, other);
-}
-
-Tensor & digamma_(Tensor& self) {
-  return at::legacy::th::_th_digamma_(self);
-}
-
-Tensor & polygamma_(Tensor& self, int64_t n) {
-  return at::legacy::th::_th_polygamma_(self, n);
-}
-
-Tensor & erfinv_(Tensor& self) {
-  return at::legacy::th::_th_erfinv_(self);
-}
-
-Tensor & renorm_(Tensor& self, Scalar p, int64_t dim, Scalar maxnorm) {
-  return at::legacy::th::_th_renorm_(self, p, dim, maxnorm);
-}
-
-Tensor & pow_(Tensor& self, Scalar exponent) {
-  return at::legacy::th::_th_pow_(self, exponent);
-}
-
-Tensor & pow_(Tensor& self, const Tensor & exponent) {
-  return at::legacy::th::_th_pow_(self, exponent);
-}
-
-Tensor & sign_(Tensor& self) {
-  return at::legacy::th::_th_sign_(self);
-}
-
-Tensor & fmod_(Tensor& self, Scalar other) {
-  return at::legacy::th::_th_fmod_(self, other);
-}
-
-Tensor & fmod_(Tensor& self, const Tensor & other) {
-  return at::legacy::th::_th_fmod_(self, other);
-}
-
-Tensor & remainder_(Tensor& self, Scalar other) {
-  return at::legacy::th::_th_remainder_(self, other);
-}
-
-Tensor & remainder_(Tensor& self, const Tensor & other) {
-  return at::legacy::th::_th_remainder_(self, other);
-}
-
-Tensor & addbmm_(Tensor& self, const Tensor & batch1, const Tensor & batch2, Scalar beta, Scalar alpha) {
-  return at::legacy::th::_th_addbmm_(self, batch1, batch2, beta, alpha);
-}
-
-Tensor & addbmm_out(Tensor & result, const Tensor & self, const Tensor & batch1, const Tensor & batch2, Scalar beta, Scalar alpha) {
-  return at::legacy::th::_th_addbmm_out(result, self, batch1, batch2, beta, alpha);
-}
-
-Tensor addbmm(const Tensor & self, const Tensor & batch1, const Tensor & batch2, Scalar beta, Scalar alpha) {
-  return at::legacy::th::_th_addbmm(self, batch1, batch2, beta, alpha);
-}
-
-Tensor & addcmul_(Tensor& self, const Tensor & tensor1, const Tensor & tensor2, Scalar value) {
-  return at::legacy::th::_th_addcmul_(self, tensor1, tensor2, value);
-}
-
-Tensor & addcdiv_(Tensor& self, const Tensor & tensor1, const Tensor & tensor2, Scalar value) {
-  return at::legacy::th::_th_addcdiv_(self, tensor1, tensor2, value);
-}
-
-Tensor & clamped_random_cpu_(Tensor& self, int64_t from, int64_t to, Generator * generator) {
-  return at::legacy::th::_th_random_(self, from, to, generator);
-}
-
-Tensor & capped_random_cpu_(Tensor& self, int64_t to, Generator * generator) {
-  return at::legacy::th::_th_random_(self, to, generator);
-}
-
-Tensor & random_cpu_(Tensor& self, Generator * generator) {
-  return at::legacy::th::_th_random_(self, generator);
-}
-
-Tensor & uniform_cpu_(Tensor& self, double from, double to, Generator * generator) {
-  return at::legacy::th::_th_uniform_(self, from, to, generator);
-}
-
-Tensor & normal_cpu_(Tensor& self, double mean, double std, Generator * generator) {
-  return at::legacy::th::_th_normal_(self, mean, std, generator);
-}
-
-Tensor & cauchy_cpu_(Tensor& self, double median, double sigma, Generator * generator) {
-  return at::legacy::th::_th_cauchy_(self, median, sigma, generator);
-}
-
-Tensor & log_normal_cpu_(Tensor& self, double mean, double std, Generator * generator) {
-  return at::legacy::th::_th_log_normal_(self, mean, std, generator);
-}
-
-Tensor & exponential_cpu_(Tensor& self, double lambd, Generator * generator) {
-  return at::legacy::th::_th_exponential_(self, lambd, generator);
-}
-
-Tensor & geometric_cpu_(Tensor& self, double p, Generator * generator) {
-  return at::legacy::th::_th_geometric_(self, p, generator);
-}
-
-// Functions
-
-Tensor & diag_out(Tensor & result, const Tensor & self, int64_t diagonal) {
-  return at::legacy::th::_th_diag_out(result, self, diagonal);
-}
-
-Tensor diag(const Tensor & self, int64_t diagonal) {
-  return at::legacy::th::_th_diag(self, diagonal);
-}
-
-Tensor trace(const Tensor & self) {
-  return at::legacy::th::_th_trace(self);
-}
-
-Tensor & ne_out(Tensor & result, const Tensor & self, Scalar other) {
-  return at::legacy::th::_th_ne_out(result, self, other);
-}
-
-Tensor ne(const Tensor & self, Scalar other) {
-  return at::legacy::th::_th_ne(self, other);
-}
-
-Tensor & ne_out(Tensor & result, const Tensor & self, const Tensor & other) {
-  return at::legacy::th::_th_ne_out(result, self, other);
-}
-
-Tensor ne(const Tensor & self, const Tensor & other) {
-  return at::legacy::th::_th_ne(self, other);
-}
-
-Tensor & eq_out(Tensor & result, const Tensor & self, Scalar other) {
-  return at::legacy::th::_th_eq_out(result, self, other);
-}
-
-Tensor eq(const Tensor & self, Scalar other) {
-  return at::legacy::th::_th_eq(self, other);
-}
-
-Tensor & eq_out(Tensor & result, const Tensor & self, const Tensor & other) {
-  return at::legacy::th::_th_eq_out(result, self, other);
-}
-
-Tensor eq(const Tensor & self, const Tensor & other) {
-  return at::legacy::th::_th_eq(self, other);
-}
-
-Tensor & ge_out(Tensor & result, const Tensor & self, Scalar other) {
-  return at::legacy::th::_th_ge_out(result, self, other);
-}
-
-Tensor ge(const Tensor & self, Scalar other) {
-  return at::legacy::th::_th_ge(self, other);
-}
-
-Tensor & ge_out(Tensor & result, const Tensor & self, const Tensor & other) {
-  return at::legacy::th::_th_ge_out(result, self, other);
-=======
->>>>>>> a180bc3f
 }
 
 Tensor masked_select_cpu(const Tensor & self, const Tensor & mask) {
