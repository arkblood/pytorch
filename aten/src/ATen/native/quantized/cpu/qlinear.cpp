#include <ATen/ATen.h>
#include <ATen/Parallel.h>
#include <ATen/core/op_registration/op_registration.h>
#include <ATen/native/quantized/cpu/fbgemm_utils.h>
#include <ATen/native/quantized/cpu/packed_params.h>
#include <ATen/native/quantized/cpu/qnnpack_utils.h>
#include <caffe2/utils/threadpool/ThreadPoolMobile.h>
#include <torch/custom_class.h>
#include <torch/library.h>

#include <algorithm>
#include <string>

torch::jit::class_<LinearPackedParamsBase> register_linear_params();

#ifdef USE_FBGEMM
template <bool ReluFused>
at::Tensor PackedLinearWeight::apply_impl(
    at::Tensor input,
    double output_scale,
    int64_t output_zero_point) {
  // uint8 * int8 -> uint8 (no quantization/dequantization)

  // We make a strong guarantee that models using these operators will have
  // the same numerics across different machines. Therefore, we do not provide
  // a fallback path and rather fail loudly if we cannot run FBGEMM.
  TORCH_CHECK(
      fbgemm::fbgemmSupportedCPU(), "Your CPU does not support FBGEMM.");

  // TODO: contiguous is called for further jit optimizations.
  auto input_contig = input.contiguous();
  const auto* input_ptr =
      reinterpret_cast<uint8_t*>(input_contig.data_ptr<c10::quint8>());

  TORCH_CHECK(
      input.dim() >= 2,
      "The dimension of input tensor should be larger than or equal to 2");
  // C(output) = A(input) x B(weight), where C, A, B are M x N, M x K, K x N
  // matrices, respectively.
  int64_t M = size_to_dim_(input.dim() - 1, input.sizes());

  auto packB = w.get();

  int64_t N = static_cast<int64_t>(packB->numCols());
  int64_t K = input.size(input.dim() - 1);
  TORCH_CHECK(
      K == static_cast<int64_t>(packB->numRows()),
      "The number of rows in the packB should be equal to K: " +
          std::to_string(K));

  float input_scale_float = input.q_scale();
  int32_t input_zero_point_int32 = input.q_zero_point();

  std::vector<float> output_multiplier_float(1, 0.0);
  std::vector<float> act_times_w_scale(1, 0.0);
  TORCH_CHECK(
      w_scale.size() == w_zp.size(),
      "Weight scales and zero points vectors should have the same size.");
  if (q_scheme == c10::kPerTensorAffine) {
    // Process the per tensor quantization.
    act_times_w_scale[0] = (input_scale_float * w_scale[0]);
    output_multiplier_float[0] =
        act_times_w_scale[0] / static_cast<float>(output_scale);
  } else if (q_scheme == c10::kPerChannelAffine) {
    // Process the per channel quantization.
    output_multiplier_float.resize(N, 0.0);
    act_times_w_scale.resize(N, 1.0f);
    for (int i = 0; i < N; ++i) {
      act_times_w_scale[i] = (input_scale_float * w_scale[i]);
      output_multiplier_float[i] =
          act_times_w_scale[i] / static_cast<float>(output_scale);
    }
  }
  int32_t output_zero_point_int32 = static_cast<int32_t>(output_zero_point);

  const float* bias_ptr = nullptr;
  at::Tensor bias;
  if (this->bias_.has_value()) {
    bias = this->bias_.value();
    bias = bias.contiguous();
    TORCH_CHECK(bias.dim() == 1, "bias should be a vector (1D Tensor)");
    TORCH_CHECK(
        bias.size(0) == N, "bias should have N elements: " + std::to_string(N));
    bias_ptr = reinterpret_cast<float*>(bias.data_ptr<float>());
  }

  // The resulting matrix here is 2-D, let's view it with the original
  // left hand dimensions of the input. Here are two examples:
  // 1. If the input tensor is {M, K}, the output tensor is {M, N}.
  // 2. If the input tensor is {b, M, K}, the output tensor is {b, M, N}.
  std::vector<int64_t> out_sizes = input.sizes().vec();
  out_sizes.back() = N;
  // Allocate output Tensor and a buffer for fbgemmPacked to use
  auto output = at::_empty_affine_quantized(
      out_sizes,
      at::device(c10::kCPU).dtype(c10::kQUInt8),
      output_scale,
      output_zero_point);

  auto buffer = at::empty(out_sizes, output.options().dtype(at::kInt));

  int num_tasks = at::get_num_threads();
  at::parallel_for(0, num_tasks, 1, [&](int64_t begin, int64_t end) {
    for (int task_id = begin; task_id < end; ++task_id) {
      // This operation does the following:
      // 1) Creates a "row buffer" vector with offset values that must be
      //    added to the integer matrix multiplication operation to ensure
      //    correctness. This "row buffer" is also called the row offset, and
      //    it is needed when we use affine quantization for weights.
      // 2) Packs the resulting quantized matrix into vector-register and
      //    cache friendly tiles.
      //
      //  Note this is not executed eagerly, but rather within the
      //  fbgemmPacked call below.
      fbgemm::PackAWithRowOffset<uint8_t> packA(
          /*trans=*/fbgemm::matrix_op_t::NoTranspose,
          /*nRow=*/M,
          /*nCol=*/K,
          /*smat=*/input_ptr,
          /*ld=*/K,
          /*pmat=*/nullptr); // Currently, packA manages ownership of `pmat`.
                             // TODO: Consider a way to pre-allocate and reuse
                             // pmat buffer.

      // ReQuantizeOutput requires pointers to the zero point values,
      // since in the case of rowwise quantization these will be arrays rather
      // than scalars. But in this case, we're doing whole-tensor quantization
      // so we just pass a pointer to the scale values (and internally
      // ReQuantizeOutput won't index past 0.

      // This is the end of the pipeline, pass the resulting matrix through.
      fbgemm::DoNothing<> doNothingObj{};

      if (q_scheme == c10::kPerTensorAffine) {
        // Process the per tensor quantization.
        //
        // After the uint8 * int8 matrix multiplication is performed, this
        // operation does:
        //  1) Add in row and column offsets to the rows and columns,
        //  respectively.
        //  2) Add in the bias term.
        fbgemm::ReQuantizeOutput<
            ReluFused,
            fbgemm::QuantizationGranularity::TENSOR,
            float>
            outputProcObj(
                doNothingObj,
                output_multiplier_float.data(),
                output_zero_point_int32,
                input_zero_point_int32,
                w_zp.data(),
                packA.getRowOffsetBuffer(),
                col_offsets.data(),
                bias_ptr,
                N, /* nCol */
                1 /* groups */,
                act_times_w_scale.data());

        // Do the GEMM
        fbgemm::fbgemmPacked(
            /*packA=*/packA,
            /*packB=*/*packB,
            /*C=*/reinterpret_cast<uint8_t*>(output.data_ptr<c10::quint8>()),
            /*C_buffer=*/buffer.data_ptr<int32_t>(),
            /*ldc=*/N,
            /*outProcess=*/outputProcObj,
            /*thread_id=*/task_id,
            /*num_threads=*/num_tasks);
      } else if (q_scheme == c10::kPerChannelAffine) {
        // Process the per channel quantization.
        //
        // After the uint8 * int8 matrix multiplication is performed, this
        // operation does:
        //  1) Add in row and column offsets to the rows and columns,
        //  respectively.
        //  2) Add in the bias term.
        fbgemm::ReQuantizeOutput<
            ReluFused,
            fbgemm::QuantizationGranularity::OUT_CHANNEL,
            float>
            outputProcObj(
                doNothingObj,
                output_multiplier_float.data(),
                output_zero_point_int32,
                input_zero_point_int32,
                w_zp.data(),
                packA.getRowOffsetBuffer(),
                col_offsets.data(),
                bias_ptr,
                N, /*nCol=*/
                1, /* groups*/
                act_times_w_scale.data());

        // Do the GEMM
        fbgemm::fbgemmPacked(
            /*packA=*/packA,
            /*packB=*/*packB,
            /*C=*/reinterpret_cast<uint8_t*>(output.data_ptr<c10::quint8>()),
            /*C_buffer=*/buffer.data_ptr<int32_t>(),
            /*ldc=*/N,
            /*outProcess=*/outputProcObj,
            /*thread_id=*/task_id,
            /*num_threads=*/num_tasks);
      }
    }
  });

  return output;
}

at::Tensor PackedLinearWeight::apply(
    at::Tensor input,
    double output_scale,
    int64_t output_zero_point) {
  return apply_impl<false>(std::move(input), output_scale, output_zero_point);
}

at::Tensor PackedLinearWeight::apply_relu(
    at::Tensor input,
    double output_scale,
    int64_t output_zero_point) {
  return apply_impl<true>(std::move(input), output_scale, output_zero_point);
}

#endif // USE_FBGEMM

#ifdef USE_PYTORCH_QNNPACK
template <bool ReluFused>
at::Tensor PackedLinearWeightsQnnp::apply_impl(
    at::Tensor input,
    double output_scale,
    int64_t output_zero_point) {
  TORCH_CHECK(
      input.dim() >= 2,
      "quantized::linear(): Input tensor rank should be >= 2");
  auto input_contig = input.contiguous();

  auto packB = w.get();
  size_t rows_w = bias_.size(0);
  size_t cols_w = input_contig.size(input_contig.dim() - 1);
  auto input_scale = input_contig.q_scale();

  if (!this->input_scale.has_value() ||
      this->input_scale.value() != input_scale) {
    // Get the original weight and adjust it to uint8 from int8
    auto weight_contig = orig_weight;
    auto bias_fp32 = bias_;
    int8_t* w_data = (int8_t*)weight_contig.data_ptr<c10::qint8>();

    uint8_t* weight_zp_data =
        reinterpret_cast<uint8_t*>(w_zero_points.data_ptr<c10::quint8>());
    float* weight_scales_data = w_scales.data_ptr<float>();
    // We calculate requant scale here as the vector holding the requant scale
    // is owned by this module. The pointer is then passed to qnnpack backend.
    requantization_scale =
        generate_requantization_scales(w_scales, input_scale, output_scale);

    at::Tensor qnnp_weight = at::_empty_affine_quantized(
        weight_contig.sizes(),
        at::device(c10::kCPU).dtype(c10::kQUInt8),
        weight_scales_data[0],
        weight_zp_data[0]);
    auto* qnnp_w_data = qnnp_weight.data_ptr<c10::quint8>();
    auto wt_numel = weight_contig.numel();
    for (int i = 0; i < wt_numel; ++i) {
      qnnp_w_data[i] = static_cast<c10::quint8>(w_data[i] + 128);
    }
    // Original bias was float, so we requantize it here.
<<<<<<< HEAD
    const bool is_per_channel = orig_weight.qscheme() == at::kPerChannelAffine;
    at::Tensor qbias;
    // Original bias was float, so we requantize it here.
    if (is_per_channel) {
      at::Tensor bias_quant_scales =
          weight_contig.q_per_channel_scales() * input_scale;
      at::Tensor bias_zp = at::zeros(bias_quant_scales.sizes(), c10::kInt);
      qbias = at::native::quantize_per_channel_cpu(
          bias_fp32, bias_quant_scales, bias_zp, 0, c10::kQInt32);
    } else {
      qbias = at::native::quantize_per_tensor(
          bias_fp32, weight_contig.q_scale() * input_scale, 0, c10::kQInt32);
    }
=======
    auto qbias = at::quantize_per_tensor(
        bias_fp32, weight_scales_data[0] * input_scale, 0, c10::kQInt32);

>>>>>>> 76f0b0ed
    // Update the input scale to not pack again.
    this->input_scale = input_scale;
    w.reset();
    w = std::make_unique<qnnpack::PackBMatrix>(
        cols_w /* input_channels */,
        rows_w /* output_channels */,
        weight_zp_data,
        requantization_scale.data(),
        reinterpret_cast<uint8_t*>(qnnp_w_data),
        reinterpret_cast<int32_t*>(qbias.data_ptr<c10::qint32>()));
    packB = w.get();
    if (at::globalContext().releaseWeightsWhenPrepacking()) {
      // On mobile, we release the original weight by resetting the intrusive_ptr.
      // Calling unpack after this will throw an assertion.
      orig_weight.reset();
    }
  }

  size_t rows_input = 1;
  size_t cols_input = input_contig.size(input_contig.dim() - 1);
  for (size_t i = 0; i < input_contig.dim() - 1; ++i) {
    rows_input *= input_contig.size(i);
  }

  TORCH_CHECK(
      cols_input == cols_w,
      "quantized::linear(): input size does not match weight dimension 1 size: \
         got ",
      cols_input,
      " but expected ",
      cols_w);

  // Allocate output Tensor and a buffer for QNNPACK to use
  at::Tensor output = at::_empty_affine_quantized(
      {static_cast<long>(rows_input), static_cast<long>(rows_w)},
      input.options(),
      output_scale,
      output_zero_point);

  auto output_min = ReluFused
      ? activationLimits(output_scale, output_zero_point, Activation::RELU)
            .first
      : std::numeric_limits<uint8_t>::min();
  auto output_max = ReluFused
      ? activationLimits(output_scale, output_zero_point, Activation::RELU)
            .second
      : std::numeric_limits<uint8_t>::max();
  TORCH_INTERNAL_ASSERT(packB != nullptr, "Packed Weights are NULL");
  const pytorch_qnnp_status runStatus = qnnpack::qnnpackLinear(
      rows_input /* batch_size */,
      cols_input /* input_channels */,
      rows_w /* output_channels */,
      input_contig.q_zero_point(),
      reinterpret_cast<uint8_t*>(w_zero_points.data_ptr<c10::quint8>()),
      requantization_scale.data(),
      output_zero_point,
      output_min,
      output_max,
      (uint8_t*)input_contig.data_ptr<c10::quint8>(),
      cols_input /* input_stride */,
      packB->getPackedWeights(),
      (uint8_t*)output.data_ptr<c10::quint8>(),
      rows_w /* output_stride */,
      caffe2::mobile_pthreadpool() /* threadpool */);

  TORCH_INTERNAL_ASSERT(
      runStatus == pytorch_qnnp_status_success,
      "failed to run QNNPACK Linear operator");

  return output;
}

at::Tensor PackedLinearWeightsQnnp::apply(
    at::Tensor input,
    double output_scale,
    int64_t output_zero_point) {
  return apply_impl<false>(std::move(input), output_scale, output_zero_point);
}

at::Tensor PackedLinearWeightsQnnp::apply_relu(
    at::Tensor input,
    double output_scale,
    int64_t output_zero_point) {
  return apply_impl<true>(std::move(input), output_scale, output_zero_point);
}

#endif // USE_PYTORCH_QNNPACK

namespace at {
namespace native {
namespace {

template <bool ReluFused>
class QLinearInt8 final {
 public:
  static at::Tensor run(
      at::Tensor input,
      const c10::intrusive_ptr<LinearPackedParamsBase>& packed_weight,
      double output_scale,
      int64_t output_zero_point) {
    if (ReluFused) {
      return packed_weight->apply_relu(
          std::move(input), output_scale, output_zero_point);
    } else {
      return packed_weight->apply(
          std::move(input), output_scale, output_zero_point);
    }
  }
};

TORCH_LIBRARY_IMPL(quantized, QuantizedCPU, m) {
  m.impl("linear", QLinearInt8<false>::run);
  m.impl("linear_relu", QLinearInt8<true>::run);
}

TORCH_LIBRARY_IMPL(_quantized, QuantizedCPU, m) {
  m.impl("linear", QLinearInt8<false>::run);
}

} // namespace
} // namespace native
} // namespace at<|MERGE_RESOLUTION|>--- conflicted
+++ resolved
@@ -266,7 +266,6 @@
       qnnp_w_data[i] = static_cast<c10::quint8>(w_data[i] + 128);
     }
     // Original bias was float, so we requantize it here.
-<<<<<<< HEAD
     const bool is_per_channel = orig_weight.qscheme() == at::kPerChannelAffine;
     at::Tensor qbias;
     // Original bias was float, so we requantize it here.
@@ -280,11 +279,7 @@
       qbias = at::native::quantize_per_tensor(
           bias_fp32, weight_contig.q_scale() * input_scale, 0, c10::kQInt32);
     }
-=======
-    auto qbias = at::quantize_per_tensor(
-        bias_fp32, weight_scales_data[0] * input_scale, 0, c10::kQInt32);
-
->>>>>>> 76f0b0ed
+
     // Update the input scale to not pack again.
     this->input_scale = input_scale;
     w.reset();
