#include <algorithm>
#include <cmath>
#include <vector>

#include <ATen/ATen.h>
#include <ATen/Parallel.h>
#include <ATen/SmallVector.h>
#include <torch/library.h>
#include <ATen/native/quantized/cpu/fbgemm_utils.h>
#include <ATen/native/quantized/cpu/qnnpack_utils.h>
#include <ATen/native/quantized/cpu/conv_packed_params.h>
#include <caffe2/utils/threadpool/ThreadPoolMobile.h>

template <int kSpatialDim = 2>
bool ConvDimChecks(
    int64_t act_dims,
    int64_t stride_dims,
    int64_t padding_dims,
    int64_t dilation_dims) {
  TORCH_CHECK(
      act_dims == kSpatialDim + 2,
      "quantized::conv",
      kSpatialDim,
      "d(): Expected activation tensor to have ",
      kSpatialDim + 2,
      " dimensions.");
  TORCH_CHECK(
      stride_dims == kSpatialDim,
      "quantized::conv",
      kSpatialDim,
      "d(): Expected stride tensor to have ",
      kSpatialDim,
      " dimensions.");
  TORCH_CHECK(
      padding_dims == kSpatialDim,
      "quantized::conv",
      kSpatialDim,
      "d(): Expected padding tensor to have ",
      kSpatialDim,
      " dimensions.");
  TORCH_CHECK(
      dilation_dims == kSpatialDim,
      "quantized::conv",
      kSpatialDim,
      "d(): Expected dilation tensor to have ",
      kSpatialDim,
      " dimensions.");
  return true;
}

#ifdef USE_FBGEMM

template <int kSpatialDim = 2>
at::SmallVector<int64_t, kSpatialDim + 2> MakeConvOutputShape(
    int N,
    int M,
    const std::array<int, kSpatialDim>& output_image_shape);

template <>
at::SmallVector<int64_t, 4> MakeConvOutputShape<2>(
    int N,
    int M,
    const std::array<int, 2>& output_image_shape) {
  return {N, M, output_image_shape[0], output_image_shape[1]};
}

template <>
at::SmallVector<int64_t, 5> MakeConvOutputShape<3>(
    int N,
    int M,
    const std::array<int, 3>& output_image_shape) {
  return {N,
          M,
          output_image_shape[0],
          output_image_shape[1],
          output_image_shape[2]};
}

#endif // USE_FBGEMM

#ifdef USE_PYTORCH_QNNPACK

template <int kSpatialDim>
at::SmallVector<int64_t, kSpatialDim + 2> MakeConvOutputShape(
    int N, // mini-batch
    int M, // output channels
    const std::vector<int>& input_image_shape,
    const std::vector<int64_t>& kernel,
    const torch::List<int64_t>& stride,
    const torch::List<int64_t>& padding,
    const torch::List<int64_t>& dilation);

template <>
at::SmallVector<int64_t, 4> MakeConvOutputShape<2>(
    int N, // mini-batch
    int M, // output channels
    const std::vector<int>& input_image_shape,
    const std::vector<int64_t>& kernel,
    const torch::List<int64_t>& stride,
    const torch::List<int64_t>& padding,
    const torch::List<int64_t>& dilation) {
  const int H = input_image_shape[0];
  const int W = input_image_shape[1];
  const int64_t Y_H =
      (H + 2 * padding[0] - dilation[0] * (kernel[0] - 1) - 1) / stride[0] + 1;
  const int64_t Y_W =
      (W + 2 * padding[1] - dilation[1] * (kernel[1] - 1) - 1) / stride[1] + 1;
  return {N, M, Y_H, Y_W};
}

template <>
at::SmallVector<int64_t, 5> MakeConvOutputShape<3>(
    int N, // mini-batch
    int M, // output channels
    const std::vector<int>& input_image_shape,
    const std::vector<int64_t>& kernel,
    const torch::List<int64_t>& stride,
    const torch::List<int64_t>& padding,
    const torch::List<int64_t>& dilation) {
  const int D = input_image_shape[0];
  const int H = input_image_shape[1];
  const int W = input_image_shape[2];
  const int64_t Y_D =
      (D + 2 * padding[0] - dilation[0] * (kernel[0] - 1) - 1) / stride[0] + 1;
  const int64_t Y_H =
      (H + 2 * padding[1] - dilation[1] * (kernel[1] - 1) - 1) / stride[1] + 1;
  const int64_t Y_W =
      (W + 2 * padding[2] - dilation[2] * (kernel[2] - 1) - 1) / stride[2] + 1;
  return {N, M, Y_D, Y_H, Y_W};
}

#endif // USE_PYTORCH_QNNPACK

#ifdef USE_FBGEMM
template <int kSpatialDim>
const float* PackedConvWeight<kSpatialDim>::GetBiasData(at::Tensor* bias_ptr) {
  const float* bias_data = nullptr;
  if (bias.has_value()) {
    *bias_ptr = bias.value();
    TORCH_CHECK(
        bias_ptr->dtype() == at::kFloat,
        "[QConv3D] The 'bias' tensor must have 'torch.float' dtype");
    *bias_ptr = bias_ptr->contiguous();
    TORCH_CHECK(bias_ptr->dim() == 1, "bias should be a vector (1D Tensor)");
    const int M = w->outputChannels();
    TORCH_CHECK(bias_ptr->size(0) == M, "bias should have ", M, " elements.");
    bias_data = bias_ptr->data_ptr<float>();
  }
  return bias_data;
}

template <int kSpatialDim>
void PackedConvWeight<kSpatialDim>::GetQuantizationParams(
    float act_scale,
    float out_scale,
    std::vector<float>* output_multiplier_float,
    std::vector<float>* act_times_w_scale) {
  if (q_scheme == c10::kPerTensorAffine) {
    *act_times_w_scale = {(act_scale * w_scale[0])};
    *output_multiplier_float = {act_times_w_scale->front() / out_scale};
  } else if (q_scheme == c10::kPerChannelAffine) {
    const int M = w->outputChannels();
    output_multiplier_float->resize(M);
    act_times_w_scale->resize(M);
    for (int i = 0; i < M; ++i) {
      act_times_w_scale->at(i) = (act_scale * w_scale[i]);
      output_multiplier_float->at(i) = act_times_w_scale->at(i) / out_scale;
    }
  } else {
    TORCH_CHECK(false, "[QConv", kSpatialDim, "D] Unknown quantization scheme");
  }
}

template <int kSpatialDim>
at::Tensor PackedConvWeight<kSpatialDim>::apply(
    const at::Tensor& input,
    double output_scale,
    int64_t output_zero_point) {
  return apply_impl<false>(input, output_scale, output_zero_point);
}

template <int kSpatialDim>
at::Tensor PackedConvWeight<kSpatialDim>::apply_relu(
    const at::Tensor& input,
    double output_scale,
    int64_t output_zero_point) {
  return apply_impl<true>(input, output_scale, output_zero_point);
}

template <int kSpatialDim>
template <bool kReluFused>
at::Tensor PackedConvWeight<kSpatialDim>::apply_impl(
    const at::Tensor& act,
    double output_scale,
    int64_t output_zero_point) {
  // Quantized kernels are all written with NHWC (channels last) layout in
  // mind. Ideally, we'd be compatible with conv2d behavior and preserve the
  // inputs layout as is (doing necessary upconversions).
  //
  // However, to be more robust, for now we just force output layout to always
  // be NHWC (channels last), thus opportunistically improving perf.
  //
  // This might change when full memory format support lands
  // See https://github.com/pytorch/pytorch/issues/23403
  TORCH_CHECK(
      fbgemm::fbgemmSupportedCPU(), "Your CPU does not support FBGEMM.");
  ConvDimChecks<kSpatialDim>(
      act.ndimension(), stride_.size(), padding_.size(), dilation_.size());

  const int N = act.size(0);
  const int C = act.size(1);
  const int D = kSpatialDim == 2 ? 1 : act.size(2);
  const int H = act.size(kSpatialDim);
  const int W = act.size(kSpatialDim + 1);

  const at::Tensor act_nhwc = kSpatialDim == 2
      ? act.contiguous(c10::MemoryFormat::ChannelsLast)
      : at::native::fbgemm_utils::ConvertToChannelsLast3dTensor(act);
  const uint8_t* act_data =
      reinterpret_cast<uint8_t*>(act_nhwc.data_ptr<c10::quint8>());
  auto* pack_w = w.get();

  const int M = pack_w->outputChannels();
  const int kernel_d = kSpatialDim == 2 ? 1 : kernel[0];
  const int kernel_h = kernel[kSpatialDim - 2];
  const int kernel_w = kernel[kSpatialDim - 1];
  const int pad_d = kSpatialDim == 2 ? 0 : padding_[0];
  const int pad_h = padding_[kSpatialDim - 2];
  const int pad_w = padding_[kSpatialDim - 1];
  const int stride_d = kSpatialDim == 2 ? 1 : stride_[0];
  const int stride_h = stride_[kSpatialDim - 2];
  const int stride_w = stride_[kSpatialDim - 1];
  const int dilation_d = kSpatialDim == 2 ? 1 : dilation_[0];
  const int dilation_h = dilation_[kSpatialDim - 2];
  const int dilation_w = dilation_[kSpatialDim - 1];

  if (kSpatialDim == 2) {
    TORCH_CHECK(
        C == pack_w->inputChannels(),
        "[QConv2D] Given groups=",
        groups_,
        ", weight of size ",
        M,
        ", ",
        kernel_h,
        ", ",
        kernel_w,
        ", ",
        pack_w->inputChannels(),
        ", expected input (NCHW) ",
        N,
        ", ",
        C,
        ", ",
        H,
        ", ",
        W,
        " to have ",
        pack_w->inputChannels(),
        " channels, but got ",
        C,
        " channels instead");
  } else {
    TORCH_CHECK(
        C == pack_w->inputChannels(),
        "[QConv3D] Given groups=",
        groups_,
        ", weight of size ",
        M,
        ", ",
        kernel_d,
        ", ",
        kernel_h,
        ", ",
        kernel_w,
        ", ",
        pack_w->inputChannels(),
        ", expected input (NCDHW) ",
        N,
        ", ",
        C,
        ", ",
        D,
        ", ",
        H,
        ", ",
        W,
        " to have ",
        pack_w->inputChannels(),
        " channels, but got ",
        C,
        " channels instead");
  }

  fbgemm::conv_param_t<kSpatialDim> conv_p =
      at::native::fbgemm_utils::MakeFbgemmConvParam<kSpatialDim>(
          N, // Batch size
          C, // Number of input channels
          M, // Number of output channels
          kSpatialDim == 2 ? std::vector<int>{H, W} : std::vector<int>{D, H, W},
          groups_,
          kSpatialDim == 2 ? std::vector<int>{kernel_h, kernel_w}
                           : std::vector<int>{kernel_d, kernel_h, kernel_w},
          kSpatialDim == 2 ? std::vector<int>{stride_h, stride_w}
                           : std::vector<int>{stride_d, stride_h, stride_w},
          kSpatialDim == 2 ? std::vector<int>{pad_h, pad_w}
                           : std::vector<int>{pad_d, pad_h, pad_w},
          kSpatialDim == 2
              ? std::vector<int>{dilation_h, dilation_w}
              : std::vector<int>{dilation_d, dilation_h, dilation_w});

  const float act_scale = act.q_scale();
  const int32_t act_zero_point = act.q_zero_point();

  at::Tensor bias;
  const float* bias_data = GetBiasData(&bias);

  TORCH_CHECK(
      w_scale.size() == w_zp.size(),
      "Weight scales and zero points vectors should have the same size.");
  std::vector<float> output_multiplier_float;
  std::vector<float> act_times_w_scale;
  GetQuantizationParams(
      act_scale, output_scale, &output_multiplier_float, &act_times_w_scale);

  const at::SmallVector<int64_t, kSpatialDim + 2> output_shape =
      MakeConvOutputShape<kSpatialDim>(N, M, conv_p.OUT_DIM);
  TORCH_CHECK(
      std::all_of(
          output_shape.begin(),
          output_shape.end(),
          [](int64_t i) { return i > 0; }),
      "[QConv",
      kSpatialDim,
      "D] each dimension of output tensor should be greater than 0");

  at::Tensor output = kSpatialDim == 2
      ? at::_empty_affine_quantized(
            output_shape,
            device(c10::kCPU)
                .dtype(c10::kQUInt8)
                .memory_format(c10::MemoryFormat::ChannelsLast),
            output_scale,
            output_zero_point,
            c10::nullopt)
      : at::native::fbgemm_utils::MakeEmptyAffineQuantizedChannelsLast3dTensor(
            output_shape[0],
            output_shape[1],
            output_shape[2],
            output_shape[3],
            output_shape[4],
            device(c10::kCPU).dtype(c10::kQUInt8),
            output_scale,
            output_zero_point);
  at::Tensor buffer =
      at::empty(output.sizes(), output.options().dtype(c10::kInt));
  const int num_tasks = at::get_num_threads();
  at::parallel_for(0, num_tasks, 1, [&](int64_t begin, int64_t end) {
    fbgemm::DoNothing<> kNoOpObj{};
    for (int task_id = begin; task_id < end; ++task_id) {
      if (q_scheme == c10::kPerTensorAffine) {
        fbgemm::ReQuantizeOutput<
            kReluFused,
            fbgemm::QuantizationGranularity::TENSOR,
            float>
            output_proc_obj(
                kNoOpObj,
                output_multiplier_float.data(),
                output_zero_point,
                act_zero_point,
                w_zp.data(),
                nullptr, /* row offset buffer */
                col_offsets.data(),
                bias_data,
                M,
                groups_,
                act_times_w_scale.data());
        fbgemm::fbgemmConv<decltype(output_proc_obj), kSpatialDim, int32_t>(
            conv_p,
            act_data,
            *pack_w,
            reinterpret_cast<uint8_t*>(output.data_ptr<c10::quint8>()),
            buffer.data_ptr<int32_t>(),
            output_proc_obj,
            task_id /* thread_id*/,
            num_tasks /* num_threads */);
      } else if (q_scheme == c10::kPerChannelAffine) {
        fbgemm::ReQuantizeOutput<
            kReluFused,
            fbgemm::QuantizationGranularity::OUT_CHANNEL,
            float>
            output_proc_obj(
                kNoOpObj,
                output_multiplier_float.data(),
                output_zero_point,
                act_zero_point,
                w_zp.data(),
                nullptr, /* row offset buffer */
                col_offsets.data(),
                bias_data,
                M,
                groups_,
                act_times_w_scale.data());

        fbgemm::fbgemmConv<decltype(output_proc_obj), kSpatialDim, int32_t>(
            conv_p,
            act_data,
            *pack_w,
            reinterpret_cast<uint8_t*>(output.data_ptr<c10::quint8>()),
            buffer.data_ptr<int32_t>(),
            output_proc_obj,
            task_id /* thread_id*/,
            num_tasks /* num_threads */);
      }
    }
  });

  return output;
}

template at::Tensor PackedConvWeight<2>::apply(
    const at::Tensor& act,
    double output_scale,
    int64_t output_zero_point);

template at::Tensor PackedConvWeight<2>::apply_relu(
    const at::Tensor& act,
    double output_scale,
    int64_t output_zero_point);

template at::Tensor PackedConvWeight<3>::apply(
    const at::Tensor& act,
    double output_scale,
    int64_t output_zero_point);

template at::Tensor PackedConvWeight<3>::apply_relu(
    const at::Tensor& act,
    double output_scale,
    int64_t output_zero_point);

#endif // USE_FBGEMM

#ifdef USE_PYTORCH_QNNPACK

template <int kSpatialDim>
at::Tensor PackedConvWeightsQnnp<kSpatialDim>::apply(
    const at::Tensor& input,
    double output_scale,
    int64_t output_zero_point) {
  return apply_impl<false>(input, output_scale, output_zero_point);
}

template <int kSpatialDim>
at::Tensor PackedConvWeightsQnnp<kSpatialDim>::apply_relu(
    const at::Tensor& input,
    double output_scale,
    int64_t output_zero_point) {
  return apply_impl<true>(input, output_scale, output_zero_point);
}

template <int kSpatialDim>
template <bool kReluFused>
at::Tensor PackedConvWeightsQnnp<kSpatialDim>::apply_impl(
    const at::Tensor& act,
    double output_scale,
    int64_t output_zero_point) {
  TORCH_CHECK(
      kSpatialDim == 2,
      "quantized::conv2d (qnnpack): QNNPACK only supports Conv2d "
      "now.");
  ConvDimChecks<kSpatialDim>(
      act.ndimension(), stride_.size(), padding_.size(), dilation_.size());

  auto* pack_w = w.get();

  const uint32_t kernel_h = kernel[0];
  const uint32_t kernel_w = kernel[1];
  // TODO Can be replaced with packB->getOutputChannels() when update pre-pack
  // to actually do the packing.
  const auto out_ch = bias.size(0);
  // inputs are in semantic NCHW format
  const int N = act.size(0);
  const int C = act.size(1);
  const int H = act.size(2);
  const int W = act.size(3);
  const int M = out_ch; // output channels

  const at::Tensor act_nhwc = act.contiguous(c10::MemoryFormat::ChannelsLast);

  const uint32_t stride_h = stride_[0];
  const uint32_t stride_w = stride_[1];
  const uint32_t pad_h = padding_[0];
  const uint32_t pad_w = padding_[1];
  const uint32_t dilation_h = dilation_[0];
  const uint32_t dilation_w = dilation_[1];

  auto output_min = kReluFused
      ? activationLimits(output_scale, output_zero_point, Activation::RELU)
            .first
      : std::numeric_limits<uint8_t>::min();
  auto output_max = kReluFused
      ? activationLimits(output_scale, output_zero_point, Activation::RELU)
            .second
      : std::numeric_limits<uint8_t>::max();

  double act_input_scale = act_nhwc.q_scale();

  const bool is_per_channel = orig_weight.qscheme() == at::kPerChannelAffine;

  // Re-quantizing the bias based on input scale and weight scale.
  if (!input_scale.has_value() || input_scale.value() != act_input_scale) {
    // Get the original weight and adjust it to uint8 from int8
    auto weight_contig =
        orig_weight.contiguous(c10::MemoryFormat::ChannelsLast);
    auto bias_fp32 = bias;
    int8_t* w_data =
        reinterpret_cast<int8_t*>(weight_contig.template data_ptr<c10::qint8>());

    uint8_t* weight_zp_data =
        reinterpret_cast<uint8_t*>(w_zero_points.data_ptr<c10::quint8>());
    float* weight_scales_data = w_scales.data_ptr<float>();
    // We calculate requant scale here as the vector holding the requant scale
    // is owned by this module. The pointer is then passed to qnnpack backend.
    requantization_scale = generate_requantization_scales(
        w_scales,act_input_scale, output_scale);

    at::Tensor qnnp_weight = at::_empty_affine_quantized(
        weight_contig.sizes(),
        at::device(c10::kCPU)
            .dtype(c10::kQUInt8)
            .memory_format(c10::MemoryFormat::ChannelsLast),
        weight_scales_data[0],
        weight_zp_data[0],
        c10::nullopt);
    auto* qnnp_w_data = qnnp_weight.template data_ptr<c10::quint8>();
    auto wt_numel = weight_contig.numel();
    for (int i = 0; i < wt_numel; ++i) {
      qnnp_w_data[i] = static_cast<c10::quint8>(w_data[i] + 128);
    }
    at::Tensor bias;
    // Original bias was float, so we requantize it here.
<<<<<<< HEAD
    if (is_per_channel) {
      at::Tensor bias_quant_scales = weight_contig.q_per_channel_scales() * act_input_scale;
      at::Tensor bias_zp = at::zeros(bias_quant_scales.sizes(), c10::kInt);
      bias = at::native::quantize_per_channel_cpu(
          bias_fp32, bias_quant_scales, bias_zp, 0, c10::kQInt32);
    } else {
      bias = at::native::quantize_per_tensor(
          bias_fp32,
          weight_contig.q_scale() * act_input_scale,
          0,
          c10::kQInt32);
    }
=======
    auto qbias = at::quantize_per_tensor(
        bias_fp32, weight_scales_data[0] * act_input_scale, 0, c10::kQInt32);
>>>>>>> 4a88085a

    conv_p = qnnpack::conv_param_t(
        {kernel_w, kernel_h},
        {stride_w, stride_h},
        {dilation_w, dilation_h},
        {pad_h, pad_w, pad_h, pad_w},
        /*adjustment=*/{0, 0},
        groups_,
        C,
        M,
        weight_zp_data,
        requantization_scale.data(),
        output_min,
        output_max,
        /*transpose=*/false,
        is_per_channel);

    // Update the input scale to not pack again.
    input_scale = act_input_scale;
    w.reset();
    w = std::make_unique<qnnpack::PrePackConvWeights>(
        conv_p,
        reinterpret_cast<uint8_t*>(qnnp_w_data),
        reinterpret_cast<int32_t*>(qbias.template data_ptr<c10::qint32>()));
    pack_w = w.get();
    if (at::globalContext().releaseWeightsWhenPrepacking()) {
        // On mobile, we release the original weight by resetting the intrusive_ptr.
        // Calling unpack after this will throw an assertion.
        orig_weight.reset();
        bias.reset();
    }
  }

  TORCH_CHECK(
      conv_p.is_initialized,
      "Conv parameters must have been initialized. Something went wrong.");

  TORCH_INTERNAL_ASSERT(pack_w != nullptr, "Packed Weights are NULL");
  const auto output_shape = MakeConvOutputShape<kSpatialDim>(
      N, M, {H, W}, kernel, stride_, padding_, dilation_);
  TORCH_CHECK(
      std::all_of(
          output_shape.begin(),
          output_shape.end(),
          [](int64_t i) { return i > 0; }),
      "quantized::conv2d (qnnpack): each dimension of output tensor should "
      "be greater than 0.")

  // Allocate output Tensor and a buffer for QNNPACK to use
  at::Tensor output = at::native::empty_affine_quantized(
      output_shape,
      at::device(c10::kCPU)
          .dtype(c10::kQUInt8)
          .memory_format(c10::MemoryFormat::ChannelsLast),
      output_scale,
      output_zero_point,
      c10::nullopt);

  const pytorch_qnnp_status run_status = qnnpack::qnnpackConv(
      conv_p,
      pack_w->getPackedWeights(),
      N,
      H,
      W,
      act_nhwc.q_zero_point(),
      reinterpret_cast<uint8_t*>(act_nhwc.template data_ptr<c10::quint8>()),
      output.q_zero_point(),
      reinterpret_cast<uint8_t*>(output.template data_ptr<c10::quint8>()),
      caffe2::mobile_pthreadpool());

  TORCH_INTERNAL_ASSERT(
      run_status == pytorch_qnnp_status_success,
      "failed to run quantized::conv2d (qnnpack) operator");

  return output;
}

template at::Tensor PackedConvWeightsQnnp<2>::apply(
    const at::Tensor& act,
    double output_scale,
    int64_t output_zero_point);

template at::Tensor PackedConvWeightsQnnp<2>::apply_relu(
    const at::Tensor& act,
    double output_scale,
    int64_t output_zero_point);

template at::Tensor PackedConvWeightsQnnp<3>::apply(
    const at::Tensor& act,
    double output_scale,
    int64_t output_zero_point);

template at::Tensor PackedConvWeightsQnnp<3>::apply_relu(
    const at::Tensor& act,
    double output_scale,
    int64_t output_zero_point);

#endif // USE_PYTORCH_QNNPACK

namespace at {
namespace native {
namespace {

/*
 * FBGEMM uses vpmaddubsw instruction to multiply activations (uint8_t) and
 * weights (int8_t).
 *
 * https://software.intel.com/sites/landingpage/IntrinsicsGuide/#text=_mm256_maddubs_epi16&expand=3284,3530
 *
 * vpmaddubsw operates on a vector of activations and a vector of
 * weights. If these vectors are
 *
 *    A (uint8_t) = a0, a1, a2, a3 ...
 *
 * and
 *
 *    B (int8_t)  = b0, b1, b2, b3 ...
 *
 * the result of this instruction is an int16_t vector with values
 *
 *    C (int16_t) = a0*b0 + a1*b1, a2*b2 + a3*b3 ...
 *
 * For large values of A and/or B the result (a0*b0 + a1*b1) might not fit into
 * an int16_t number. So the instruction saturates them to max (or min) possible
 * value of an int16_t number. Such behavior is expected for the
 * implementation below.
 *
 * For example, a0 = 255, a1 = 255, b0 = 127 and b1 = 127 the actual result
 * 64770 overflows for an int16_t number (-32768, 32767) so the returned result
 * is 32767.
 *
 */
template <int kSpatialDim, bool kReluFused>
class QConvInt8 final {
 public:
  static Tensor run(
      Tensor act,
      const c10::intrusive_ptr<ConvPackedParamsBase<kSpatialDim>>& packed_weight,
      double output_scale,
      int64_t output_zero_point) {
    if (kReluFused) {
      return packed_weight->apply_relu(act, output_scale, output_zero_point);
    } else {
      return packed_weight->apply(act, output_scale, output_zero_point);
    }
  }
};

// kernel for maintaining backward compatibility
template <int kSpatialDim, bool kReluFused>
class QConvInt8ForBC final {
 public:
  static Tensor run(
      Tensor act,
      const c10::intrusive_ptr<ConvPackedParamsBase<kSpatialDim>>& packed_weight,
      torch::List<int64_t> stride,
      torch::List<int64_t> padding,
      torch::List<int64_t> dilation,
      int64_t groups,
      double output_scale,
      int64_t output_zero_point) {
    if (kReluFused) {
      TORCH_WARN_ONCE(
          "Arguments [stride, padding, dilation, groups] in ops.quantized.conv"
          + c10::to_string(kSpatialDim) + "d_relu, " +
          "have been removed, please update your model to remove these arguments.");
      return packed_weight->apply_relu(act, output_scale, output_zero_point);
    } else {
      TORCH_WARN_ONCE(
          "Arguments [stride, padding, dilation, groups] in ops.quantized.conv"
          + c10::to_string(kSpatialDim) + "d, " +
          "have been removed, please update your model to remove these arguments.");
      return packed_weight->apply(act, output_scale, output_zero_point);
    }
  }
};

TORCH_LIBRARY_IMPL(quantized, QuantizedCPU, m) {
  m.impl("conv2d.new",      QConvInt8<2, false>::run);
  m.impl("conv2d_relu.new", QConvInt8<2, true>::run);
  m.impl("conv3d.new",      QConvInt8<3, false>::run);
  m.impl("conv3d_relu.new", QConvInt8<3, true>::run);
  // for backward compatibility
  m.impl("conv2d", QConvInt8ForBC<2, false>::run);
  m.impl("conv2d_relu", QConvInt8ForBC<2, true>::run);
  m.impl("conv3d", QConvInt8ForBC<3, false>::run);
  m.impl("conv3d_relu", QConvInt8ForBC<3, true>::run);
}

TORCH_LIBRARY_IMPL(_quantized, QuantizedCPU, m) {
  m.impl("conv2d",      QConvInt8<2, false>::run);
  m.impl("conv2d_relu", QConvInt8<2, true>::run);
}

} // namespace
} // namespace native
} // namespace at<|MERGE_RESOLUTION|>--- conflicted
+++ resolved
@@ -537,25 +537,21 @@
     for (int i = 0; i < wt_numel; ++i) {
       qnnp_w_data[i] = static_cast<c10::quint8>(w_data[i] + 128);
     }
-    at::Tensor bias;
+    at::Tensor qbias;
     // Original bias was float, so we requantize it here.
-<<<<<<< HEAD
     if (is_per_channel) {
-      at::Tensor bias_quant_scales = weight_contig.q_per_channel_scales() * act_input_scale;
+      at::Tensor bias_quant_scales =
+          weight_contig.q_per_channel_scales() * act_input_scale;
       at::Tensor bias_zp = at::zeros(bias_quant_scales.sizes(), c10::kInt);
-      bias = at::native::quantize_per_channel_cpu(
+      qbias = at::native::quantize_per_channel_cpu(
           bias_fp32, bias_quant_scales, bias_zp, 0, c10::kQInt32);
     } else {
-      bias = at::native::quantize_per_tensor(
+      qbias = at::native::quantize_per_tensor(
           bias_fp32,
           weight_contig.q_scale() * act_input_scale,
           0,
           c10::kQInt32);
     }
-=======
-    auto qbias = at::quantize_per_tensor(
-        bias_fp32, weight_scales_data[0] * act_input_scale, 0, c10::kQInt32);
->>>>>>> 4a88085a
 
     conv_p = qnnpack::conv_param_t(
         {kernel_w, kernel_h},
