--- conflicted
+++ resolved
@@ -46,17 +46,12 @@
     # Load params
     LDP x16, x8, [sp]
 
-<<<<<<< HEAD
     # a1
     CMP x0, 2
     ADD x9, x3, x4
-    # Load output channel index
-    LDR x16, [sp]
 
     STP d15, d14, [sp, -16]
 
-=======
->>>>>>> a82e473d
     # Load pointer to per channel zero points array
     LDR x17, [x8]
 
