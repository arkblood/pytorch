/*
 * Copyright (c) Facebook, Inc. and its affiliates.
 * All rights reserved.
 *
 * This source code is licensed under the BSD-style license found in the
 * LICENSE file in the root directory of this source tree.
 */

#include <qnnpack/assembly.h>
#include <requantization/runtime-assembly.h>

.syntax unified

#  Args passed via 4 registers (16 bytes)
#  r0: mr
#  r1: nr
#  r2: kc
#  r3: ks
#

#  Args passed via stack.
#  TOS
#  |-----------|
#  |a          | 0
#  |w          | 4
#  |c          | 8
#  |c_stride   | 12
#  |out ch indx| 16
#  |params     | 20
#  |-----------|
#  

#  After loading w pointer in ip reg.
#  And after pushing r4-r8 and d8-d15 on stack
#  |-----------|
#  |d8 - d15   | 0
#  |r4 - r11   | 64
#  |a          | 96
#  |w          | 100
#  |c          | 104
#  |c_stride   | 108
#  |out ch indx| 112
#  |params     | 116
#  |-----------|
#  

# void pytorch_q8conv_ukernel_4x8__aarch32_neon(
#     size_t mr,
#     size_t nr,
#     size_t kc,
#     size_t ks,
#     const uint8_t**restrict a,
#     const void*restrict w,
#     uint8_t*restrict c,
#     size_t c_stride,
#     const union pytorch_qnnp_conv_quantization_params quantization_params[restrict static 1])
BEGIN_FUNCTION pytorch_q8conv_ukernel_4x8__aarch32_neon
    .arm
#ifndef __APPLE__
    .arch armv7-a
    .fpu neon
#endif
    # Load w
    # - ip = w
    LDR ip, [sp, 4]
    PUSH {r4, r5, r6, r7, r8, r9, r10, r11}

    # Load params:
    # - r9 = params
    LDR r9, [sp, 52]

    VPUSH {d8-d15}

    # Load bias0123, bias4567
    VLDM ip!, {d16-d19}

    # Load a
    # - r8 = a
    LDR r8, [sp, 96]
    # Load output channel index
    LDR r5, [sp, 112]
    ADD r7, r9, 4
    # Load pointer to per channel zero points array
    LDR r4, [r9]
    # Load pointer to per channel requant scale
    # Register offset, load r9+8
    LDR r11, [r9, 8]
    # Load a_zero_point:
    # - d14 = a_zero_point
    VLD1.8 {d14[]}, [r7]
    # add 8 bytes to get to vfmax
    ADD r9, r9, 16
    # Byte offset of output channel index for requant scale.
    LSL r6, r5, 2
    # Add offset to the base pointer
    ADD r5, r4, r5

    # Store in r11 pointer from where to load requant scale.
    ADD r11, r11, r6

    # q10 := vacc1x0123
    VMOV.I32 q10, q8
    # q11 := vacc1x4567
    VMOV.I32 q11, q9
    # q12 := vacc2x0123
    VMOV.I32 q12, q8
    # q13 := vacc2x4567
    VMOV.I32 q13, q9
    # q14 := vacc3x0123
    VMOV.I32 q14, q8
    # Load b_zero_point:
    # - d15 = b_zero_point
    VLD1.8 {d15}, [r5]

<<<<<<< HEAD
=======
    # Load a_zero_point:
    # - d14 = a_zero_point
    VLD1.8 {d14[]}, [r9]
    # add 12 bytes to get to vfmax
    ADD r9, r9, 12
>>>>>>> 41faa86e
    # q15 := vacc3x4567
    VMOV.I32 q15, q9

    .p2align 5
0:
    SUBS r10, r2, 8

    # Load a0, a1, a2, a3
    # - r4 = a0
    # - r5 = a1
    # - r6 = a2
    # - r7 = a3
    LDM r8!, {r4-r7}

    BLO 2f

1:
    # Load va0
    # - d1 = va0
    VLD1.8 {d1}, [r4]!

    # Load va1
    # - d3 = va1
    VLD1.8 {d3}, [r5]!

    # Load vb0-vb7 (channel 0)
    # - d9 = vb0-vb7
    VLD1.8 {d9}, [ip:64]!

    # Load va2
    # - d5 = va2
    VLD1.8 {d5}, [r6]!

    # q0 = va0 = a0
    SUB_ZERO_POINT q0, d1, d14

    # Load va3
    # - d7 = va3
    VLD1.8 {d7}, [r7]!

    # q1 = va1 = a1
    SUB_ZERO_POINT q1, d3, d14

    # q4 = b0:7 - vb_zero_point
    # - d8 = vb0123 (channel 0)
    # - d9 = vb4567 (channel 0)
    VSUBL.U8 q4, d9, d15

    # q2 = va2 = a2
    SUB_ZERO_POINT q2, d5, d14
    # q3 = va3 = a3
    SUB_ZERO_POINT q3, d7, d14

    ### Channel 0 ###

    # Load b0-b7 (channel 1)
    # - d11 = b0-b7
    VLD1.8 {d11}, [ip:64]!

    # vacc0x0123 += vb0123 * va0[0]
    VMLAL.S16 q8, d8, d0[0]
    # vacc0x4567 += vb4567 * va0[0]
    VMLAL.S16 q9, d9, d0[0]

    # vacc1x0123 += vb0123 * va1[0]
    VMLAL.S16 q10, d8, d2[0]
    # vacc1x4567 += vb4567 * va1[0]
    VMLAL.S16 q11, d9, d2[0]

    # vacc2x0123 += vb0123 * va2[0]
    VMLAL.S16 q12, d8, d4[0]
    # vacc2x4567 += vb4567 * va2[0]
    VMLAL.S16 q13, d9, d4[0]

    # q5 = b0:7 - vb_zero_point
    # - d10 = vb0123 (channel 1)
    # - d11 = vb4567 (channel 1)
    VSUBL.U8 q5, d11, d15

    # vacc3x0123 += vb0123 * va3[0]
    VMLAL.S16 q14, d8, d6[0]
    # vacc3x4567 += vb4567 * va3[0]
    VMLAL.S16 q15, d9, d6[0]

    ### Channel 1 ###

    # Load b0-b7 (channel 2)
    # - d9 = b0-b7
    VLD1.8 {d9}, [ip:64]!

    # vacc0x0123 += vb0123 * va0[1]
    VMLAL.S16 q8, d10, d0[1]
    # vacc0x4567 += vb4567 * va0[1]
    VMLAL.S16 q9, d11, d0[1]

    # vacc1x0123 += vb0123 * va1[1]
    VMLAL.S16 q10, d10, d2[1]
    # vacc1x4567 += vb4567 * va1[1]
    VMLAL.S16 q11, d11, d2[1]

    # vacc2x0123 += vb0123 * va2[1]
    VMLAL.S16 q12, d10, d4[1]
    # vacc2x4567 += vb4567 * va2[1]
    VMLAL.S16 q13, d11, d4[1]

    # q4 = b0:7 - vb_zero_point
    # - d8 = vb0123 (channel 2)
    # - d9 = vb4567 (channel 2)
    VSUBL.U8 q4, d9, d15

    # vacc3x0123 += vb0123 * va3[1]
    VMLAL.S16 q14, d10, d6[1]
    # vacc3x4567 += vb4567 * va3[1]
    VMLAL.S16 q15, d11, d6[1]

    ### Channel 2 ###

    # Load b0-b7 (channel 3)
    # - d11 = b0-b7
    VLD1.8 {d11}, [ip:64]!

    # vacc0x0123 += vb0123 * va0[2]
    VMLAL.S16 q8, d8, d0[2]
    # vacc0x4567 += vb4567 * va0[2]
    VMLAL.S16 q9, d9, d0[2]

    # vacc1x0123 += vb0123 * va1[2]
    VMLAL.S16 q10, d8, d2[2]
    # vacc1x4567 += vb4567 * va1[2]
    VMLAL.S16 q11, d9, d2[2]

    # vacc2x0123 += vb0123 * va2[2]
    VMLAL.S16 q12, d8, d4[2]
    # vacc2x4567 += vb4567 * va2[2]
    VMLAL.S16 q13, d9, d4[2]

    # q5 = b0:7 - vb_zero_point
    # - d10 = vb0123 (channel 3)
    # - d11 = vb4567 (channel 3)
    VSUBL.U8 q5, d11, d15

    # vacc3x0123 += vb0123 * va3[2]
    VMLAL.S16 q14, d8, d6[2]
    # vacc3x4567 += vb4567 * va3[2]
    VMLAL.S16 q15, d9, d6[2]

    ### Channel 3 ###

    # Load b0-b7 (channel 4)
    # - d9 = b0-b7
    VLD1.8 {d9}, [ip:64]!

    # vacc0x0123 += vb0123 * va0[3]
    VMLAL.S16 q8, d10, d0[3]
    # vacc0x4567 += vb4567 * va0[3]
    VMLAL.S16 q9, d11, d0[3]

    # vacc1x0123 += vb0123 * va1[3]
    VMLAL.S16 q10, d10, d2[3]
    # vacc1x4567 += vb4567 * va1[3]
    VMLAL.S16 q11, d11, d2[3]

    # vacc2x0123 += vb0123 * va2[3]
    VMLAL.S16 q12, d10, d4[3]
    # vacc2x4567 += vb4567 * va2[3]
    VMLAL.S16 q13, d11, d4[3]

    # q5 = b0:7 - vb_zero_point
    # - d10 = vb0123 (channel 4)
    # - d11 = vb4567 (channel 4)
    VSUBL.U8 q4, d9, d15

    # vacc3x0123 += vb0123 * va3[3]
    VMLAL.S16 q14, d10, d6[3]
    # vacc3x4567 += vb4567 * va3[3]
    VMLAL.S16 q15, d11, d6[3]

    ### Channel 4 ###

    # Load b0-b7 (channel 5)
    # - d11 = b0-b7
    VLD1.8 {d11}, [ip:64]!

    # vacc0x0123 += vb0123 * va0[4]
    VMLAL.S16 q8, d8, d1[0]
    # vacc0x4567 += vb4567 * va0[4]
    VMLAL.S16 q9, d9, d1[0]

    # vacc1x0123 += vb0123 * va1[4]
    VMLAL.S16 q10, d8, d3[0]
    # vacc1x4567 += vb4567 * va1[4]
    VMLAL.S16 q11, d9, d3[0]

    # vacc2x0123 += vb0123 * va2[4]
    VMLAL.S16 q12, d8, d5[0]
    # vacc2x4567 += vb4567 * va2[4]
    VMLAL.S16 q13, d9, d5[0]

    # q4 = b0:7 - vb_zero_point
    # - d8 = vb0123 (channel 5)
    # - d9 = vb4567 (channel 5)
    VSUBL.U8 q5, d11, d15

    # vacc3x0123 += vb0123 * va3[4]
    VMLAL.S16 q14, d8, d7[0]
    # vacc3x4567 += vb4567 * va3[4]
    VMLAL.S16 q15, d9, d7[0]

    ### Channel 5 ###

    # Load b0-b7 (channel 6)
    # - d9 = b0-b7
    VLD1.8 {d9}, [ip:64]!

    # vacc0x0123 += vb0123 * va0[5]
    VMLAL.S16 q8, d10, d1[1]
    # vacc0x4567 += vb4567 * va0[5]
    VMLAL.S16 q9, d11, d1[1]

    # vacc1x0123 += vb0123 * va1[5]
    VMLAL.S16 q10, d10, d3[1]
    # vacc1x4567 += vb4567 * va1[5]
    VMLAL.S16 q11, d11, d3[1]

    # vacc2x0123 += vb0123 * va2[5]
    VMLAL.S16 q12, d10, d5[1]
    # vacc2x4567 += vb4567 * va2[5]
    VMLAL.S16 q13, d11, d5[1]

    # q4 = b0:7 - vb_zero_point
    # - d8 = vb0123 (channel 6)
    # - d9 = vb4567 (channel 6)
    VSUBL.U8 q4, d9, d15

    # vacc3x0123 += vb0123 * va3[5]
    VMLAL.S16 q14, d10, d7[1]
    # vacc3x4567 += vb4567 * va3[5]
    VMLAL.S16 q15, d11, d7[1]

    ### Channel 6 ###

    # Load b0-b7 (channel 7)
    # - d11 = b0-b7
    VLD1.8 {d11}, [ip:64]!

    # vacc0x0123 += vb0123 * va0[6]
    VMLAL.S16 q8, d8, d1[2]
    # vacc0x4567 += vb4567 * va0[6]
    VMLAL.S16 q9, d9, d1[2]

    # vacc1x0123 += vb0123 * va1[6]
    VMLAL.S16 q10, d8, d3[2]
    # vacc1x4567 += vb4567 * va1[6]
    VMLAL.S16 q11, d9, d3[2]

    # vacc2x0123 += vb0123 * va2[6]
    VMLAL.S16 q12, d8, d5[2]

    # q5 = b0:7 - vb_zero_point
    # - d10 = vb0123 (channel 7)
    # - d11 = vb4567 (channel 7)
    VSUBL.U8 q5, d11, d15

    # vacc2x4567 += vb4567 * va2[6]
    VMLAL.S16 q13, d9, d5[2]

    # vacc3x0123 += vb0123 * va3[6]
    VMLAL.S16 q14, d8, d7[2]
    # vacc3x4567 += vb4567 * va3[6]
    VMLAL.S16 q15, d9, d7[2]

    ### Channel 8 ###
    SUBS r10, r10, 8

    # vacc0x0123 += vb0123 * va0[7]
    VMLAL.S16 q8, d10, d1[3]
    # vacc0x4567 += vb4567 * va0[7]
    VMLAL.S16 q9, d11, d1[3]

    # vacc1x0123 += vb0123 * va1[7]
    VMLAL.S16 q10, d10, d3[3]
    # vacc1x4567 += vb4567 * va1[7]
    VMLAL.S16 q11, d11, d3[3]

    # vacc2x0123 += vb0123 * va2[7]
    VMLAL.S16 q12, d10, d5[3]
    # vacc2x4567 += vb4567 * va2[7]
    VMLAL.S16 q13, d11, d5[3]

    # vacc3x0123 += vb0123 * va3[7]
    VMLAL.S16 q14, d10, d7[3]
    # vacc3x4567 += vb4567 * va3[7]
    VMLAL.S16 q15, d11, d7[3]

    BHS 1b

2:
    CMP r10, -8
    BEQ 3f

    # Adjust a0, a1, a2, a3
    ADD r4, r10
    ADD r5, r10
    ADD r6, r10
    ADD r7, r10

    # a_shift = 8 * k - 64
    LSL r10, r10, 3
    VDUP.32 d13, r10

    # Load va0
    # - d1 = va0
    VLD1.8 {d1}, [r4]

    # Load va1
    # - d3 = va1
    VLD1.8 {d3}, [r5]

    # Load b0-b7 (channel 0)
    # - d9 = b0-b7
    VLD1.8 {d9}, [ip:64]!

    # Load a2
    # - d5 = a2
    VLD1.8 {d5}, [r6]

    # q0 = va0 = a0
    VSHL.U64 d1, d1, d13
    SUB_ZERO_POINT q0, d1, d14

    # Load a3
    # - d7 = a3
    VLD1.8 {d7}, [r7]

    # q1 = va1 = a1
    VSHL.U64 d3, d3, d13
    SUB_ZERO_POINT q1, d3, d14

    # q4 = b0:7 - vb_zero_point
    # - d8 = vb0123 (channel 0)
    # - d9 = vb4567 (channel 0)
    VSUBL.U8 q4, d9, d15

    # q2 = va2 = a2
    VSHL.U64 d5, d5, d13
    SUB_ZERO_POINT q2, d5, d14
    # q3 = va3 = a3
    VSHL.U64 d7, d7, d13
    SUB_ZERO_POINT q3, d7, d14

    ### Channel 0 ###

    # vacc0x0123 += vb0123 * va0[0]
    VMLAL.S16 q8, d8, d0[0]
    # vacc0x4567 += vb4567 * va0[0]
    VMLAL.S16 q9, d9, d0[0]

    # vacc1x0123 += vb0123 * va1[0]
    VMLAL.S16 q10, d8, d2[0]
    # vacc1x4567 += vb4567 * va1[0]
    VMLAL.S16 q11, d9, d2[0]

    # vacc2x0123 += vb0123 * va2[0]
    VMLAL.S16 q12, d8, d4[0]
    # vacc2x4567 += vb4567 * va2[0]
    VMLAL.S16 q13, d9, d4[0]

    # vacc3x0123 += vb0123 * va3[0]
    VMLAL.S16 q14, d8, d6[0]
    # vacc3x4567 += vb4567 * va3[0]
    VMLAL.S16 q15, d9, d6[0]

    CMP r10, -48
    BLO 3f

    ### Channel 1 ###

    # Load b0-b7 (channel 1)
    # - d11 = b0-b7
    VLD1.8 {d11}, [ip:64]!

    # q5 = b0:7 - vb_zero_point
    # - d10 = vb0123 (channel 1)
    # - d11 = vb4567 (channel 1)
    VSUBL.U8 q5, d11, d15

    # vacc0x0123 += vb0123 * va0[1]
    VMLAL.S16 q8, d10, d0[1]
    # vacc0x4567 += vb4567 * va0[1]
    VMLAL.S16 q9, d11, d0[1]

    # vacc1x0123 += vb0123 * va1[1]
    VMLAL.S16 q10, d10, d2[1]
    # vacc1x4567 += vb4567 * va1[1]
    VMLAL.S16 q11, d11, d2[1]

    # vacc2x0123 += vb0123 * va2[1]
    VMLAL.S16 q12, d10, d4[1]
    # vacc2x4567 += vb4567 * va2[1]
    VMLAL.S16 q13, d11, d4[1]

    # vacc3x0123 += vb0123 * va3[1]
    VMLAL.S16 q14, d10, d6[1]
    # vacc3x4567 += vb4567 * va3[1]
    VMLAL.S16 q15, d11, d6[1]

    ### Channel 2 ###
    BLS 3f

    # Load b0-b7 (channel 2)
    # - d9 = b0-b7
    VLD1.8 {d9}, [ip:64]!

    # q4 = b0:7 - vb_zero_point
    # - d8 = vb0123 (channel 2)
    # - d9 = vb4567 (channel 2)
    VSUBL.U8 q4, d9, d15

    # vacc0x0123 += vb0123 * va0[2]
    VMLAL.S16 q8, d8, d0[2]
    # vacc0x4567 += vb4567 * va0[2]
    VMLAL.S16 q9, d9, d0[2]

    # vacc1x0123 += vb0123 * va1[2]
    VMLAL.S16 q10, d8, d2[2]
    # vacc1x4567 += vb4567 * va1[2]
    VMLAL.S16 q11, d9, d2[2]

    # vacc2x0123 += vb0123 * va2[2]
    VMLAL.S16 q12, d8, d4[2]
    # vacc2x4567 += vb4567 * va2[2]
    VMLAL.S16 q13, d9, d4[2]

    # vacc3x0123 += vb0123 * va3[2]
    VMLAL.S16 q14, d8, d6[2]
    # vacc3x4567 += vb4567 * va3[2]
    VMLAL.S16 q15, d9, d6[2]

    ### Channel 3 ###
    CMP r10, -32
    BLO 3f

    # Load b0-b7 (channel 3)
    # - d9 = b0-b7
    VLD1.8 {d11}, [ip:64]!

    # q4 = b0:7 - vb_zero_point
    # - d8 = vb0123 (channel 3)
    # - d9 = vb4567 (channel 3)
    VSUBL.U8 q5, d11, d15

    # vacc0x0123 += vb0123 * va0[3]
    VMLAL.S16 q8, d10, d0[3]
    # vacc0x4567 += vb4567 * va0[3]
    VMLAL.S16 q9, d11, d0[3]

    # vacc1x0123 += vb0123 * va1[3]
    VMLAL.S16 q10, d10, d2[3]
    # vacc1x4567 += vb4567 * va1[3]
    VMLAL.S16 q11, d11, d2[3]

    # vacc2x0123 += vb0123 * va2[3]
    VMLAL.S16 q12, d10, d4[3]
    # vacc2x4567 += vb4567 * va2[3]
    VMLAL.S16 q13, d11, d4[3]

    # vacc3x0123 += vb0123 * va3[3]
    VMLAL.S16 q14, d10, d6[3]
    # vacc3x4567 += vb4567 * va3[3]
    VMLAL.S16 q15, d11, d6[3]

    ### Channel 4 ###
    BLS 3f

    # Load b0-b7 (channel 4)
    # - d11 = b0-b7
    VLD1.8 {d9}, [ip:64]!

    # q5 = b0:7 - vb_zero_point
    # - d10 = vb0123 (channel 4)
    # - d11 = vb4567 (channel 4)
    VSUBL.U8 q4, d9, d15

    # vacc0x0123 += vb0123 * va0[4]
    VMLAL.S16 q8, d8, d1[0]
    # vacc0x4567 += vb4567 * va0[4]
    VMLAL.S16 q9, d9, d1[0]

    # vacc1x0123 += vb0123 * va1[4]
    VMLAL.S16 q10, d8, d3[0]
    # vacc1x4567 += vb4567 * va1[4]
    VMLAL.S16 q11, d9, d3[0]

    # vacc2x0123 += vb0123 * va2[4]
    VMLAL.S16 q12, d8, d5[0]
    # vacc2x4567 += vb4567 * va2[4]
    VMLAL.S16 q13, d9, d5[0]

    # vacc3x0123 += vb0123 * va3[4]
    VMLAL.S16 q14, d8, d7[0]
    # vacc3x4567 += vb4567 * va3[4]
    VMLAL.S16 q15, d9, d7[0]

    ### Channel 5 ###
    CMP r10, -16
    BLO 3f

    # Load b0-b7 (channel 5)
    # - d13 = b0-b7
    VLD1.8 {d11}, [ip:64]!

    # q5 = b0:7 - vb_zero_point
    # - d10 = vb0123 (channel 5)
    # - d11 = vb4567 (channel 5)
    VSUBL.U8 q5, d11, d15

    # vacc0x0123 += vb0123 * va0[5]
    VMLAL.S16 q8, d10, d1[1]
    # vacc0x4567 += vb4567 * va0[5]
    VMLAL.S16 q9, d11, d1[1]

    # vacc1x0123 += vb0123 * va1[5]
    VMLAL.S16 q10, d10, d3[1]
    # vacc1x4567 += vb4567 * va1[5]
    VMLAL.S16 q11, d11, d3[1]

    # vacc2x0123 += vb0123 * va2[5]
    VMLAL.S16 q12, d10, d5[1]
    # vacc2x4567 += vb4567 * va2[5]
    VMLAL.S16 q13, d11, d5[1]

    # vacc3x0123 += vb0123 * va3[5]
    VMLAL.S16 q14, d10, d7[1]
    # vacc3x4567 += vb4567 * va3[5]
    VMLAL.S16 q15, d11, d7[1]

    ### Channel 6 ###
    BLS 3f

    # Load b0-b7 (channel 6)
    # - d9 = b0-b7
    VLD1.8 {d9}, [ip:64]!

    # q4 = b0:7 - vb_zero_point
    # - d8 = vb0123 (channel 6)
    # - d9 = vb4567 (channel 6)
    VSUBL.U8 q4, d9, d15

    # vacc0x0123 += vb0123 * va0[6]
    VMLAL.S16 q8, d8, d1[2]
    # vacc0x4567 += vb4567 * va0[6]
    VMLAL.S16 q9, d9, d1[2]

    # vacc1x0123 += vb0123 * va1[6]
    VMLAL.S16 q10, d8, d3[2]
    # vacc1x4567 += vb4567 * va1[6]
    VMLAL.S16 q11, d9, d3[2]

    # vacc2x0123 += vb0123 * va2[6]
    VMLAL.S16 q12, d8, d5[2]

    # vacc2x4567 += vb4567 * va2[6]
    VMLAL.S16 q13, d9, d5[2]

    # vacc3x0123 += vb0123 * va3[6]
    VMLAL.S16 q14, d8, d7[2]
    # vacc3x4567 += vb4567 * va3[6]
    VMLAL.S16 q15, d9, d7[2]

    .p2align 4
3:
    SUBS r3, r3, 1
    BNE 0b

    # Load requantization_scale:
    # - d12 = requantization_scale
    VLD1.32 {d12, d13}, [r11]!
    # Load vfmax:
    VLD1.32 {d10[], d11[]}, [r9]!
    VLD1.32 {d4, d5}, [r11]
    # Load vfmin:
    VLD1.32 {d8[], d9[]}, [r9]!
    # Load vfmagic:
    VLD1.32 {d0[], d1[]}, [r9]!
    # Load vimagic:
    VLD1.32 {d2[], d3[]}, [r9]!

    VCVT.F32.S32 q8, q8
    VCVT.F32.S32 q9, q9
    VCVT.F32.S32 q10, q10
    VCVT.F32.S32 q11, q11
    VCVT.F32.S32 q12, q12
    VCVT.F32.S32 q13, q13
    VCVT.F32.S32 q14, q14
    VCVT.F32.S32 q15, q15

    VMUL.F32 q8, q8, q6
    VMUL.F32 q9, q9, q2
    VMUL.F32 q10, q10, q6
    VMUL.F32 q11, q11, q2
    VMUL.F32 q12, q12, q6
    VMUL.F32 q13, q13, q2
    VMUL.F32 q14, q14, q6
    VMUL.F32 q15, q15, q2

    VMIN.F32 q8, q8, q5
    VMIN.F32 q9, q9, q5
    VMIN.F32 q10, q10, q5
    VMIN.F32 q11, q11, q5
    VMIN.F32 q12, q12, q5
    VMIN.F32 q13, q13, q5
    VMIN.F32 q14, q14, q5
    VMIN.F32 q15, q15, q5

    VMAX.F32 q8, q8, q4
    VMAX.F32 q9, q9, q4
    VMAX.F32 q10, q10, q4
    VMAX.F32 q11, q11, q4
    VMAX.F32 q12, q12, q4
    VMAX.F32 q13, q13, q4
    VMAX.F32 q14, q14, q4
    VMAX.F32 q15, q15, q4

    VADD.F32 q8, q8, q0
    VADD.F32 q9, q9, q0
    VADD.F32 q10, q10, q0
    VADD.F32 q11, q11, q0
    VADD.F32 q12, q12, q0
    VADD.F32 q13, q13, q0
    VADD.F32 q14, q14, q0
    VADD.F32 q15, q15, q0

    # Load c, c_stride:
    # - r2 = c
    # - r2 = c_stride
    LDRD r2, r3, [sp, 104]

    VSUB.S32 q8, q8, q1
    VSUB.S32 q9, q9, q1
    VSUB.S32 q10, q10, q1
    VSUB.S32 q11, q11, q1
    VSUB.S32 q12, q12, q1
    VSUB.S32 q13, q13, q1
    VSUB.S32 q14, q14, q1
    VSUB.S32 q15, q15, q1

    ADD r4, r2, r3
    VQMOVN.S32 d16,  q8
    VQMOVN.S32 d17,  q9
    CMP r0, 2
    VQMOVN.S32 d18, q10
    VQMOVN.S32 d19, q11
    MOVLO r4, r2
    VQMOVN.S32 d20, q12
    VQMOVN.S32 d21, q13
    VQMOVN.S32 d22, q14
    VQMOVN.S32 d23, q15


    ADD r5, r4, r3
    VQMOVUN.S16 d16,  q8
    MOVLS r5, r4
    VQMOVUN.S16 d17,  q9
    VQMOVUN.S16 d18, q10
    CMP r0, 4
    ADD r3, r5, r3

    MOVNE r3, r5
    CMP r1, 8
    VQMOVUN.S16 d19, q11


    BNE 5f

    VST1.8 {d16}, [r2]
    VST1.8 {d17}, [r4]
    VST1.8 {d18}, [r5]
    VST1.8 {d19}, [r3]

    VPOP {d8-d15}
    POP {r4, r5, r6, r7, r8, r9, r10, r11}
    BX lr

    .p2align 3
5:
    CMP r1, 4
    BLO 6f

    VST1.32 {d16[0]}, [r2]!
    VST1.32 {d17[0]}, [r4]!
    VST1.32 {d18[0]}, [r5]!
    VST1.32 {d19[0]}, [r3]!

    SUB r1, 4
    VEXT.8 q8, q8, q8, 4
    VEXT.8 q9, q9, q9, 4

6:
    CMP r1, 2
    BLO 7f

    VST1.16 {d16[0]}, [r2]!
    VST1.16 {d17[0]}, [r4]!
    VST1.16 {d18[0]}, [r5]!
    VST1.16 {d19[0]}, [r3]!

    SUB r1, 2
    VEXT.8 q8, q8, q8, 2
    VEXT.8 q9, q9, q9, 2

7:
    TEQ r1, 0
    BEQ 8f

    VST1.8 {d16[0]}, [r2]
    VST1.8 {d17[0]}, [r4]
    VST1.8 {d18[0]}, [r5]
    VST1.8 {d19[0]}, [r3]

8:
    VPOP {d8-d15}
    POP {r4, r5, r6, r7, r8, r9, r10, r11}
    BX lr
END_FUNCTION pytorch_q8conv_ukernel_4x8__aarch32_neon

#ifdef __ELF__
.section ".note.GNU-stack","",%progbits
#endif<|MERGE_RESOLUTION|>--- conflicted
+++ resolved
@@ -81,15 +81,13 @@
     LDR r5, [sp, 112]
     ADD r7, r9, 4
     # Load pointer to per channel zero points array
-    LDR r4, [r9]
+    LDR r4, [r9], 8
     # Load pointer to per channel requant scale
-    # Register offset, load r9+8
-    LDR r11, [r9, 8]
+    # add 8 bytes to get to vfmax
+    LDR r11, [r9], 8
     # Load a_zero_point:
     # - d14 = a_zero_point
     VLD1.8 {d14[]}, [r7]
-    # add 8 bytes to get to vfmax
-    ADD r9, r9, 16
     # Byte offset of output channel index for requant scale.
     LSL r6, r5, 2
     # Add offset to the base pointer
@@ -112,14 +110,6 @@
     # - d15 = b_zero_point
     VLD1.8 {d15}, [r5]
 
-<<<<<<< HEAD
-=======
-    # Load a_zero_point:
-    # - d14 = a_zero_point
-    VLD1.8 {d14[]}, [r9]
-    # add 12 bytes to get to vfmax
-    ADD r9, r9, 12
->>>>>>> 41faa86e
     # q15 := vacc3x4567
     VMOV.I32 q15, q9
 
