--- conflicted
+++ resolved
@@ -50,22 +50,6 @@
    * @brief Constructor for initializing the convolution/deconvolution
    * parameters.
    */
-<<<<<<< HEAD
-  conv_param_t(std::array<uint32_t, 2> kernel_,
-               std::array<uint32_t, 2> stride_,
-               std::array<uint32_t, 2> dilation_,
-               std::array<uint32_t, 4> padding_,
-               std::array<uint32_t, 2> adjustment_,
-               uint32_t groups_,
-               size_t input_channels_,
-               size_t output_channels_,
-               uint8_t* kernel_zp_,
-               float* scale_,
-               uint8_t out_min_,
-               uint8_t out_max_,
-               bool transpose_,
-               bool is_per_channel_)
-=======
   conv_param_t(const std::array<uint32_t, 2> kernel_,
                const std::array<uint32_t, 2> stride_,
                const std::array<uint32_t, 2> dilation_,
@@ -74,8 +58,8 @@
                const uint32_t groups_,
                const size_t input_channels_,
                const size_t output_channels_,
-               const bool transpose_)
->>>>>>> f194ee99
+               const bool transpose_,
+               const bool is_per_channel_)
       : kernel_dims(kernel_),
         stride_dims(stride_),
         dilation(dilation_),
@@ -84,17 +68,8 @@
         groups(groups_),
         input_channels(input_channels_),
         output_channels(output_channels_),
-<<<<<<< HEAD
-        kernel_zero_points(kernel_zp_),
-        requantization_scales(scale_),
-        output_min(out_min_),
-        output_max(out_max_),
         transpose(transpose_),
-        is_initialized(true),
         per_channel(is_per_channel_) {
-=======
-        transpose(transpose_) {
->>>>>>> f194ee99
     const uint32_t kernel_width = kernel_dims[0];
     const uint32_t kernel_height = kernel_dims[1];
 
