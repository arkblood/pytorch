#include <array>
#include <vector>

#include <ATen/ATen.h>
#include <ATen/native/quantized/cpu/conv_packed_params.h>
#include <ATen/native/quantized/cpu/fbgemm_utils.h>
#include <ATen/native/quantized/cpu/init_qnnpack.h>
#include <ATen/native/quantized/cpu/qnnpack_utils.h>
#include <ATen/native/quantized/cpu/quant_utils.h>
#include <ATen/quantized/Quantizer.h>
#include <torch/library.h>

#ifdef USE_FBGEMM
template <int kSpatialDim>
c10::intrusive_ptr<ConvPackedParamsBase<kSpatialDim>> PackedConvWeight<
    kSpatialDim>::
    prepack(
        at::Tensor weight,
        c10::optional<at::Tensor> bias,
        torch::List<int64_t> stride,
        torch::List<int64_t> padding,
        torch::List<int64_t> dilation,
        int64_t groups) {
  TORCH_CHECK(
      weight.ndimension() == kSpatialDim + 2,
      "Weights are expected to have ",
      kSpatialDim + 2,
      " dimensions");

  TORCH_CHECK(
      stride.size() == kSpatialDim,
      "stride should contain ",
      kSpatialDim,
      " elements for ",
      kSpatialDim,
      "D convolution.");
  TORCH_CHECK(
      padding.size() == kSpatialDim,
      "Specify front/top/left padding only. "
      "end/bottom/right padding assumed to be equal to front/top/left");
  TORCH_CHECK(
      dilation.size() == kSpatialDim,
      "dilation should contain ",
      kSpatialDim,
      " elements for ",
      kSpatialDim,
      "D convolution.");
  const int output_channels = weight.size(0);
  const int input_channels_per_group = weight.size(1);
  const int kernel_d = kSpatialDim == 2 ? 1 : weight.size(2);
  const int kernel_h = weight.size(kSpatialDim);
  const int kernel_w = weight.size(kSpatialDim + 1);

  // mini-batch doesn't have any impact on how we pack weights
  // so we pass it as 1
  // Input image height/width also don't have any impact on how we pack
  // weights so we can pass any values
  const fbgemm::conv_param_t<kSpatialDim> conv_p =
      at::native::fbgemm_utils::MakeFbgemmConvParam<kSpatialDim>(
          1, // dummy batch size
          input_channels_per_group * groups, // input channels
          output_channels,
          kSpatialDim == 2 ? std::vector<int>{28, 28} // dummy image size
                           : std::vector<int>{28, 28, 28},
          groups,
          kSpatialDim == 2 ? std::vector<int>{kernel_h, kernel_w}
                           : std::vector<int>{kernel_d, kernel_h, kernel_w},
          std::vector<int>(stride.begin(), stride.end()),
          std::vector<int>(padding.begin(), padding.end()),
          std::vector<int>(dilation.begin(), dilation.end()));

  const auto qtype = weight.qscheme();
  std::vector<int32_t> zero_points;
  if (qtype == c10::kPerTensorAffine) {
    zero_points = {static_cast<int32_t>(weight.q_zero_point())};
  } else if (qtype == c10::kPerChannelAffine) {
    int64_t axis = weight.q_per_channel_axis();
    TORCH_CHECK(
        axis == 0,
        "Only per output channel quantization is supported for the weights");
    zero_points.resize(output_channels);
    for (int i = 0; i < output_channels; ++i) {
      zero_points[i] = weight.q_per_channel_zero_points()[i].item<int32_t>();
    }
  } else {
    TORCH_CHECK(false, "Unsupported qscheme: ", toString(qtype));
  }

  // FBGEMM expects weights to be in channels last
  // TODO: Change this when ChannelsLast3d is ready.
  const at::Tensor weight_nhwc = kSpatialDim == 2
      ? weight.contiguous(c10::MemoryFormat::ChannelsLast)
      : at::native::fbgemm_utils::ConvertToChannelsLast3dTensor(weight);
  const int8_t* weight_data_int8 =
      reinterpret_cast<int8_t*>(weight_nhwc.data_ptr<c10::qint8>());
  std::vector<int32_t> col_offsets(output_channels);
  // compute column offsets (Similar to
  // fbgemm::col_offsets_with_zero_pt_s8acc32_ref) please note that offsets
  // include the sum of columns as well as the scalar term weight_zero_point *
  // KDim
  const int output_channels_per_group = output_channels / groups;
  const int inner_size =
      kernel_d * kernel_h * kernel_w * input_channels_per_group;
  for (int g = 0; g < groups; ++g) {
    for (int i = 0; i < output_channels_per_group; ++i) {
      const int c = g * output_channels_per_group + i;
      int32_t sum = 0;
      for (int j = 0; j < inner_size; ++j) {
        sum += static_cast<int32_t>(weight_data_int8[c * inner_size + j]);
      }
      if (qtype == c10::kPerTensorAffine) {
        col_offsets[c] = sum - zero_points[0] * inner_size;
      } else {
        col_offsets[c] = sum - zero_points[c] * inner_size;
      }
    }
  }

  std::vector<float> scales;
  if (qtype == c10::kPerTensorAffine) {
    scales = {static_cast<float>(weight.q_scale())};
  } else if (qtype == c10::kPerChannelAffine) {
    scales.resize(output_channels);
    for (int i = 0; i < output_channels; ++i) {
      scales[i] = weight.q_per_channel_scales()[i].item<float>();
    }
  }

  c10::optional<at::Tensor> bias_contig;
  if (bias.has_value()) {
    at::Tensor bias_vec = bias.value();
    TORCH_CHECK(bias_vec.dim() == 1, "bias should be a vector (1D Tensor)");
    TORCH_CHECK(
        bias_vec.size(0) == output_channels,
        "bias should have K elements: " + std::to_string(output_channels));
    bias_contig = bias->contiguous();
  }

  auto ret_ptr = c10::make_intrusive<PackedConvWeight<kSpatialDim>>(
      PackedConvWeight<kSpatialDim>{
          std::make_unique<fbgemm::PackWeightsForConv<kSpatialDim>>(
              conv_p, weight_data_int8),
          bias_contig,
          stride,
          padding,
          dilation,
          groups,
          col_offsets,
          kSpatialDim == 2 ? std::vector<int64_t>{kernel_h, kernel_w}
                           : std::vector<int64_t>{kernel_d, kernel_h, kernel_w},
          scales,
          zero_points,
          qtype});

  return ret_ptr;
}

#endif // USE_FBGEMM

#ifdef USE_PYTORCH_QNNPACK
template <int kSpatialDim>
c10::intrusive_ptr<ConvPackedParamsBase<kSpatialDim>> PackedConvWeightsQnnp<
    kSpatialDim>::
    prepack(
        at::Tensor weight,
        c10::optional<at::Tensor> bias_in,
        torch::List<int64_t> stride,
        torch::List<int64_t> padding,
        torch::List<int64_t> dilation,
        int64_t groups) {
  TORCH_CHECK(
      weight.ndimension() == 4,
      "quantized::conv2d_prepack (qnnpack): Weights are expected to have 4 "
      "dimensions");
  TORCH_CHECK(
      weight.qscheme() == c10::kPerTensorAffine,
      "quantized::conv2d_prepack (qnnpack): only supports Per Tensor "
      "Quantization Scheme")
  TORCH_CHECK(
      stride.size() == 2,
      "quantized::conv2d_prepack (qnnpack): 2D convolution only");
  TORCH_CHECK(
      padding.size() == 2,
      "quantized::conv2d_prepack (qnnpack): Specify top/left padding only. "
      "bottom/right padding assumed to be equal to top/left");
  TORCH_CHECK(
      dilation.size() == 2,
      " quantized::conv2d_prepack (qnnpack): 2D convolution only");

  at::native::initQNNPACK();

  // QNNPACK expects weights to be of the format {out_c, kH, kW, in_c/groups},
  // but PyTorch lays them out as {out_c, in_c/groups, kH, kW}
  const size_t out_ch = weight.size(0);
  const uint32_t kernel_h = weight.size(2);
  const uint32_t kernel_w = weight.size(3);

  at::Tensor bias_fp32;
  if (bias_in.has_value()) {
    bias_fp32 = bias_in.value();
  } else {
    bias_fp32 = at::zeros(out_ch, weight.options().dtype(at::kFloat));
  }
  TORCH_CHECK(
      !bias_fp32.defined() ||
          (bias_fp32.ndimension() == 1 && bias_fp32.size(0) == out_ch),
      "quantized::conv2d_prepack (qnnpack): expected bias to be 1-dimensional "
      "with ",
      out_ch,
      " elements",
      ", but got bias of size ",
      bias_fp32.sizes(),
      " instead");

<<<<<<< HEAD
=======
  uint32_t stride_h = stride[0];
  uint32_t stride_w = stride[1];
  uint32_t pad_t = padding[0];
  uint32_t pad_l = padding[1];
  uint32_t dilation_h = dilation[0];
  uint32_t dilation_w = dilation[1];

  qnnpack::conv_param_t conv_p(
      {kernel_w, kernel_h},
      {stride_w, stride_h},
      {dilation_w, dilation_h},
      {pad_t, pad_l, pad_t, pad_l},
      /*adjustment=*/{0, 0},
      groups,
      in_ch,
      out_ch,
      weight.q_zero_point(),
      weight.q_scale(),
      std::numeric_limits<uint8_t>::min(),
      std::numeric_limits<uint8_t>::max(),
      /*transpose=*/false);

>>>>>>> b87a6671
  auto weight_contig = weight.contiguous(c10::MemoryFormat::ChannelsLast);

  std::vector<uint8_t> w_zero_points;
  at::Tensor  w_scales;
  std::tie(w_zero_points, w_scales) =
      make_zero_points_and_scales_tensor(weight_contig);
  // We set the pre-packed conv weights to nullptr below as we call pre-pack
  // during the first invocation of operator run. Refer to qconv.cpp for more
  // details. TODO Update to actually call pre-pack here once bias is removed
  // from pre-packing step.
  c10::intrusive_ptr<ConvPackedParamsBase<kSpatialDim>> ret_ptr =
      c10::make_intrusive<PackedConvWeightsQnnp<kSpatialDim>>(
          PackedConvWeightsQnnp<kSpatialDim>{
              nullptr, /* PrePackConvWeights */
              weight_contig, /* int8_t weight */
              bias_fp32.contiguous(), /* fp32 bias */
              stride,
              padding,
              dilation,
              groups,
              c10::nullopt, /* input_scale */
              {kernel_h, kernel_w},
              w_scales,
              std::move(w_zero_points)});

  return ret_ptr;
}

#endif // USE_PYTORCH_QNNPACK

namespace at {
namespace native {
namespace {

template <int kSpatialDim = 2>
class QConvPackWeightInt8 final {
 public:
  static c10::intrusive_ptr<ConvPackedParamsBase<kSpatialDim>> run(
      Tensor weight,
      c10::optional<Tensor> bias,
      torch::List<int64_t> stride,
      torch::List<int64_t> padding,
      torch::List<int64_t> dilation,
      int64_t groups) {
    auto& ctx = at::globalContext();
#ifdef USE_FBGEMM
    if (ctx.qEngine() == at::QEngine::FBGEMM) {
      return PackedConvWeight<kSpatialDim>::prepack(
          weight, bias, stride, padding, dilation, groups);
    }
#endif

#ifdef USE_PYTORCH_QNNPACK
    if (ctx.qEngine() == at::QEngine::QNNPACK) {
      TORCH_CHECK(
          kSpatialDim == 2,
          "quantized::conv_prepack (qnnpack): QNNPACK only supports Conv1d "
          "and Conv2d now.");
      return PackedConvWeightsQnnp<kSpatialDim>::prepack(
          weight, bias, stride, padding, dilation, groups);
    }
#endif

    TORCH_CHECK(
        false,
        "Didn't find engine for operation quantized::conv2d_prepack ",
        toString(ctx.qEngine()));
  }
};

class QConv1dPackWeightInt8 final {
 public:
  static c10::intrusive_ptr<ConvPackedParamsBase<2>> run(
      Tensor weight,
      c10::optional<Tensor> bias,
      torch::List<int64_t> stride,
      torch::List<int64_t> padding,
      torch::List<int64_t> dilation,
      int64_t groups) {
    auto& ctx = at::globalContext();
    if (weight.dim() == 3) {
      weight = weight.unsqueeze(quant_utils::kConv1dSqueezeDim + 2);
    }
    stride = quant_utils::MakeArgForConv1d(stride, 1);
    padding = quant_utils::MakeArgForConv1d(padding, 0);
    dilation = quant_utils::MakeArgForConv1d(dilation, 1);
#ifdef USE_FBGEMM
    if (ctx.qEngine() == at::QEngine::FBGEMM) {
      return PackedConvWeight<2>::prepack(
          weight, bias, stride, padding, dilation, groups);
    }
#endif

#ifdef USE_PYTORCH_QNNPACK
    if (ctx.qEngine() == at::QEngine::QNNPACK) {
      return PackedConvWeightsQnnp<2>::prepack(
          weight, bias, stride, padding, dilation, groups);
    }
#endif
    TORCH_CHECK(
        false,
        "Didn't find engine for operation quantized::conv1d_prepack ",
        toString(ctx.qEngine()));
  }
};

TORCH_LIBRARY_IMPL(quantized, QuantizedCPU, m) {
  // conv_prepack is deprecated, please use conv2d_prepack for 2D conv.
  m.impl("conv_prepack", QConvPackWeightInt8<2>::run);
  m.impl("conv1d_prepack", QConv1dPackWeightInt8::run);
  m.impl("conv2d_prepack", QConvPackWeightInt8<2>::run);
  m.impl("conv3d_prepack", QConvPackWeightInt8<3>::run);
}

TORCH_LIBRARY_IMPL(_quantized, QuantizedCPU, m) {
  m.impl("conv2d_prepack", QConvPackWeightInt8<2>::run);
}

} // namespace
} // namespace native
} // namespace at<|MERGE_RESOLUTION|>--- conflicted
+++ resolved
@@ -201,6 +201,7 @@
   } else {
     bias_fp32 = at::zeros(out_ch, weight.options().dtype(at::kFloat));
   }
+
   TORCH_CHECK(
       !bias_fp32.defined() ||
           (bias_fp32.ndimension() == 1 && bias_fp32.size(0) == out_ch),
@@ -212,31 +213,6 @@
       bias_fp32.sizes(),
       " instead");
 
-<<<<<<< HEAD
-=======
-  uint32_t stride_h = stride[0];
-  uint32_t stride_w = stride[1];
-  uint32_t pad_t = padding[0];
-  uint32_t pad_l = padding[1];
-  uint32_t dilation_h = dilation[0];
-  uint32_t dilation_w = dilation[1];
-
-  qnnpack::conv_param_t conv_p(
-      {kernel_w, kernel_h},
-      {stride_w, stride_h},
-      {dilation_w, dilation_h},
-      {pad_t, pad_l, pad_t, pad_l},
-      /*adjustment=*/{0, 0},
-      groups,
-      in_ch,
-      out_ch,
-      weight.q_zero_point(),
-      weight.q_scale(),
-      std::numeric_limits<uint8_t>::min(),
-      std::numeric_limits<uint8_t>::max(),
-      /*transpose=*/false);
-
->>>>>>> b87a6671
   auto weight_contig = weight.contiguous(c10::MemoryFormat::ChannelsLast);
 
   std::vector<uint8_t> w_zero_points;
