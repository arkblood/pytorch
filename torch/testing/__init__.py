"""
The testing package contains testing-specific utilities.
"""

import torch
import random
import math

FileCheck = torch._C.FileCheck

__all__ = [
    'assert_allclose', 'make_non_contiguous', 'rand_like', 'randn_like'
]

rand_like = torch.rand_like
randn_like = torch.randn_like

# Helper function that returns True when the dtype is an integral dtype,
# False otherwise.
# TODO: implement numpy-like issubdtype
def is_integral(dtype):
    # Skip complex/quantized types
    dtypes = [x for x in get_all_dtypes() if x not in get_all_complex_dtypes()]
    return dtype in dtypes and not dtype.is_floating_point

# Helper function that maps a flattened index back into the given shape
# TODO: consider adding torch.unravel_index
def _unravel_index(flat_index, shape):
    res = []

    # Short-circuits on zero dim tensors
    if shape == torch.Size([]):
        return 0

    for size in shape[::-1]:
        res.append(int(flat_index % size))
        flat_index = int(flat_index // size)

    if len(res) == 1:
        return res[0]

    return tuple(res[::-1])

# Compares two tensors with the same size on the same device and with the same
# dtype for equality.
# Returns a tuple (bool, msg). The bool value returned is True when the tensors
# are "equal" and False otherwise.
# The msg value is a debug string, and is None if the tensors are "equal."
# NOTE: Test Framework Tensor 'Equality'
#   Two tensors are "equal" if they are "close", in the sense of torch.allclose.
#   The only exceptions are complex tensors and bool tensors.
#
#   Complex tensors are "equal" if both the
#   real and complex parts (separately) are close. This is divergent from
#   torch.allclose's behavior, which compares the absolute values of the
#   complex numbers instead.
#
#   Using torch.allclose would be a less strict
#   comparison that would allow large complex values with
#   significant real or imaginary differences to be considered "equal,"
#   and would make setting rtol and atol for complex tensors distinct from
#   other tensor types.
#
#   Bool tensors are equal only if they are identical, regardless of
#   the rtol and atol values.
def _compare_tensors_internal(a, b, *, rtol, atol, equal_nan):
    # Integer (including bool) comparisons are identity comparisons
    # when rtol is zero and atol is less than one
    if (is_integral(a.dtype) and rtol == 0 and atol < 1) or a.dtype is torch.bool:
        if (a == b).all().item():
            return (True, None)

        # Gathers debug info for failed integer comparison
        # NOTE: converts to long to correctly represent differences
        # (especially between uint8 tensors)
        identity_mask = a != b
        a_flat = a.to(torch.long).flatten()
        b_flat = b.to(torch.long).flatten()
        count_non_identical = torch.sum(identity_mask, dtype=torch.long)
        diff = torch.abs(a_flat - b_flat)
        greatest_diff_index = torch.argmax(diff)
        debug_msg = ("Found {0} different element(s) (out of {1}), with the greatest "
                     "difference of {2} ({3} vs. {4}) occuring at index "
                     "{5}.".format(count_non_identical.item(),
                                   a.numel(),
                                   diff[greatest_diff_index],
                                   a_flat[greatest_diff_index],
                                   b_flat[greatest_diff_index],
                                   _unravel_index(greatest_diff_index, a.shape)))
        return (False, debug_msg)

    # Compares complex tensors' real and imaginary parts separately.
    # (see NOTE Test Framework Tensor "Equality")
    if a.is_complex():
        float_dtype = torch.float32 if a.dtype == torch.complex64 else torch.float64
        a_real = a.copy_real().to(float_dtype)
        b_real = b.copy_real().to(float_dtype)
        real_result, debug_msg = _compare_tensors_internal(a_real, b_real,
                                                           rtol=rtol, atol=atol,
                                                           equal_nan=equal_nan)

        if not real_result:
            debug_msg = "Real parts failed to compare as equal! " + debug_msg
            return (real_result, debug_msg)

        a_imag = a.copy_imag().to(float_dtype)
        b_imag = b.copy_imag().to(float_dtype)
        imag_result, debug_msg = _compare_tensors_internal(a_imag, b_imag,
                                                           rtol=rtol, atol=atol,
                                                           equal_nan=equal_nan)

        if not imag_result:
            debug_msg = "Imaginary parts failed to compare as equal! " + debug_msg
            return (imag_result, debug_msg)

        return (True, None)

    # All other comparisons use torch.allclose directly
    if torch.allclose(a, b, rtol=rtol, atol=atol, equal_nan=equal_nan):
        return (True, None)

    # Gathers debug info for failed float tensor comparison
    # NOTE: converts to float64 to best represent differences
    a_flat = a.to(torch.float64).flatten()
    b_flat = b.to(torch.float64).flatten()
    diff = torch.abs(a_flat - b_flat)

    # Masks close values
    # NOTE: this avoids (inf - inf) oddities when computing the difference
    close = torch.isclose(a_flat, b_flat, rtol, atol, equal_nan)
    diff[close] = 0
    nans = torch.isnan(diff)
    num_nans = nans.sum()

    outside_range = diff > (atol + rtol * torch.abs(b_flat))
    count_outside_range = torch.sum(outside_range, dtype=torch.long)
    greatest_diff_index = torch.argmax(diff)
    debug_msg = ("With rtol={0} and atol={1}, found {2} element(s) (out of {3}) whose "
                 "difference(s) exceeded the margin of error (including {4} nan comparisons). "
                 "The greatest difference was {5} ({6} vs. {7}), which "
                 "occurred at index {8}.".format(rtol, atol,
                                                 count_outside_range + num_nans,
                                                 a.numel(),
                                                 num_nans,
                                                 diff[greatest_diff_index],
                                                 a_flat[greatest_diff_index],
                                                 b_flat[greatest_diff_index],
                                                 _unravel_index(greatest_diff_index, a.shape)))
    return (False, debug_msg)

# Checks if two scalars are equal(-ish), returning (True, None)
# when they are and (False, debug_msg) when they are not.
def _compare_scalars_internal(a, b, *, rtol, atol, equal_nan):
    def _helper(a, b, s):
        # Short-circuits on identity
        if a == b or (equal_nan and a != a and b != b):
            return (True, None)

        # Special-case for NaN comparisions when equal_nan=False
        if not equal_nan and (a != a or b != b):
            msg = ("Found {0} and {1} while comparing" + s + "and either one "
                   "is nan and the other isn't, or both are nan and "
                   "equal_nan is False").format(a, b)
            return (False, msg)

        diff = abs(a - b)
        allowed_diff = atol + rtol * abs(b)
        result = diff <= allowed_diff

        # Special-case for infinity comparisons
        # NOTE: if b is inf then allowed_diff will be inf when rtol is not 0
        if ((math.isinf(a) or math.isinf(b)) and a != b):
            result = False

        msg = None
        if not result:
            msg = ("Comparing" + s + "{0} and {1} gives a "
                   "difference of {2}, but the allowed difference "
                   "with rtol={3} and atol={4} is "
                   "only {5}!").format(a, b, diff,
                                       rtol, atol, allowed_diff)

        return result, msg

    if isinstance(a, complex) or isinstance(b, complex):
        a = complex(a)
        b = complex(b)

        result, msg = _helper(a.real, b.real, " the real part ")

        if not result:
            return (False, msg)

        return _helper(a.imag, b.imag, " the imaginary part ")

    return _helper(a, b, " ")

def assert_allclose(actual, expected, rtol=None, atol=None, equal_nan=True, msg=''):
    if not isinstance(actual, torch.Tensor):
        actual = torch.tensor(actual)
    if not isinstance(expected, torch.Tensor):
        expected = torch.tensor(expected, dtype=actual.dtype)
    if expected.shape != actual.shape:
        expected = expected.expand_as(actual)
    if rtol is None or atol is None:
        if rtol is not None or atol is not None:
            raise ValueError("rtol and atol must both be specified or both be unspecified")
        rtol, atol = _get_default_tolerance(actual, expected)

    result, debug_msg = _compare_tensors_internal(actual, expected,
                                                  rtol=rtol, atol=atol,
                                                  equal_nan=equal_nan)

    if result:
        return

<<<<<<< HEAD
    # Find the worst offender
    error = (expected - actual).abs()
    expected_error = atol + rtol * expected.abs()
    delta = error - expected_error
    delta[close] = 0  # mask out NaN/inf
    _, index = delta.reshape(-1).max(0)

    # TODO: consider adding torch.unravel_index
    def _unravel_index(index, shape):
        res = []
        for size in shape[::-1]:
            res.append(int(index % size))
            index = int(index // size)
        return tuple(res[::-1])

    index = _unravel_index(index.item(), actual.shape)

    # Count number of offenders
    count = (~close).long().sum()
    if msg == '' or msg is None:
        msg = ('Not within tolerance rtol={} atol={} at input{} ({} vs. {}) and {}'
               ' other locations ({:2.2f}%)')
        msg = msg.format(
            rtol, atol, list(index), actual[index].item(), expected[index].item(),
            count - 1, 100 * torch.true_divide(count, actual.numel()))
=======
    if msg is None or msg == '':
        msg = debug_msg
>>>>>>> 176174a6

    raise AssertionError(msg)

def make_non_contiguous(tensor):
    if tensor.numel() <= 1:  # can't make non-contiguous
        return tensor.clone()
    osize = list(tensor.size())

    # randomly inflate a few dimensions in osize
    for _ in range(2):
        dim = random.randint(0, len(osize) - 1)
        add = random.randint(4, 15)
        osize[dim] = osize[dim] + add

    # narrow doesn't make a non-contiguous tensor if we only narrow the 0-th dimension,
    # (which will always happen with a 1-dimensional tensor), so let's make a new
    # right-most dimension and cut it off

    input = tensor.new(torch.Size(osize + [random.randint(2, 3)]))
    input = input.select(len(input.size()) - 1, random.randint(0, 1))
    # now extract the input of correct size from 'input'
    for i in range(len(osize)):
        if input.size(i) != tensor.size(i):
            bounds = random.randint(1, input.size(i) - tensor.size(i))
            input = input.narrow(i, bounds, tensor.size(i))

    input.copy_(tensor)

    # Use .data here to hide the view relation between input and other temporary Tensors
    return input.data


def get_all_dtypes(include_half=True, include_bfloat16=True, include_bool=True, include_complex=True):
    dtypes = get_all_int_dtypes() + get_all_fp_dtypes(include_half=include_half, include_bfloat16=include_bfloat16)
    if include_bool:
        dtypes.append(torch.bool)
    if include_complex:
        dtypes += get_all_complex_dtypes()
    return dtypes


def get_all_math_dtypes(device):
    return get_all_int_dtypes() + get_all_fp_dtypes(include_half=device.startswith('cuda'),
                                                    include_bfloat16=False) + get_all_complex_dtypes()


def get_all_complex_dtypes():
    return [torch.complex64, torch.complex128]


def get_all_int_dtypes():
    return [torch.uint8, torch.int8, torch.int16, torch.int32, torch.int64]


def get_all_fp_dtypes(include_half=True, include_bfloat16=True):
    dtypes = [torch.float32, torch.float64]
    if include_half:
        dtypes.append(torch.float16)
    if include_bfloat16:
        dtypes.append(torch.bfloat16)
    return dtypes


def get_all_device_types():
    return ['cpu'] if not torch.cuda.is_available() else ['cpu', 'cuda']

# 'dtype': (rtol, atol)
_default_tolerances = {
    'float64': (1e-5, 1e-8),  # NumPy default
    'float32': (1e-4, 1e-5),  # This may need to be changed
    'float16': (1e-3, 1e-3),  # This may need to be changed
}


def _get_default_tolerance(a, b=None):
    if b is None:
        dtype = str(a.dtype).split('.')[-1]  # e.g. "float32"
        return _default_tolerances.get(dtype, (0, 0))
    a_tol = _get_default_tolerance(a)
    b_tol = _get_default_tolerance(b)
    return (max(a_tol[0], b_tol[0]), max(a_tol[1], b_tol[1]))<|MERGE_RESOLUTION|>--- conflicted
+++ resolved
@@ -214,36 +214,8 @@
     if result:
         return
 
-<<<<<<< HEAD
-    # Find the worst offender
-    error = (expected - actual).abs()
-    expected_error = atol + rtol * expected.abs()
-    delta = error - expected_error
-    delta[close] = 0  # mask out NaN/inf
-    _, index = delta.reshape(-1).max(0)
-
-    # TODO: consider adding torch.unravel_index
-    def _unravel_index(index, shape):
-        res = []
-        for size in shape[::-1]:
-            res.append(int(index % size))
-            index = int(index // size)
-        return tuple(res[::-1])
-
-    index = _unravel_index(index.item(), actual.shape)
-
-    # Count number of offenders
-    count = (~close).long().sum()
-    if msg == '' or msg is None:
-        msg = ('Not within tolerance rtol={} atol={} at input{} ({} vs. {}) and {}'
-               ' other locations ({:2.2f}%)')
-        msg = msg.format(
-            rtol, atol, list(index), actual[index].item(), expected[index].item(),
-            count - 1, 100 * torch.true_divide(count, actual.numel()))
-=======
     if msg is None or msg == '':
         msg = debug_msg
->>>>>>> 176174a6
 
     raise AssertionError(msg)
 
